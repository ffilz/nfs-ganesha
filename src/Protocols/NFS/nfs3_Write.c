--- conflicted
+++ resolved
@@ -34,13 +34,8 @@
 #include <assert.h>
 #include <pthread.h>
 #include <fcntl.h>
-<<<<<<< HEAD
-#include <sys/file.h>		/* for having FNDELAY */
+#include <sys/file.h>
 #include "hashtable.h"
-=======
-#include <sys/file.h>
-#include "HashTable.h"
->>>>>>> 2d25a884
 #include "log.h"
 #include "ganesha_rpc.h"
 #include "nfs23.h"
