 /*
  * vim:expandtab:shiftwidth=8:tabstop=8:
  *
  * Copyright CEA/DAM/DIF  (2008)
  * contributeur : Philippe DENIEL   philippe.deniel@cea.fr
  *                Thomas LEIBOVICI  thomas.leibovici@cea.fr
  *
  *
  * This program is free software; you can redistribute it and/or
  * modify it under the terms of the GNU Lesser General Public
  * License as published by the Free Software Foundation; either
  * version 3 of the License, or (at your option) any later version.
  * 
  * This program is distributed in the hope that it will be useful,
  * but WITHOUT ANY WARRANTY; without even the implied warranty of
  * MERCHANTABILITY or FITNESS FOR A PARTICULAR PURPOSE.  See the GNU
  * Lesser General Public License for more details.
  * 
  * You should have received a copy of the GNU Lesser General Public
  * License along with this library; if not, write to the Free Software
  * Foundation, Inc., 51 Franklin Street, Fifth Floor, Boston, MA  02110-1301  USA
  * 
  * ---------------------------------------
  */

/**
 * \file    nfs4_op_create.c
 * \author  $Author: deniel $
 * \date    $Date: 2005/11/28 17:02:50 $
 * \version $Revision: 1.18 $
 * \brief   Routines used for managing the NFS4 COMPOUND functions.
 *
 * nfs4_op_create.c : Routines used for managing the NFS4 COMPOUND functions.
 *
 */
#ifdef HAVE_CONFIG_H
#include "config.h"
#endif

#ifdef _SOLARIS
#include "solaris_port.h"
#endif

#include <stdio.h>
#include <string.h>
#include <pthread.h>
#include <fcntl.h>
#include <sys/file.h>           /* for having FNDELAY */
#include "HashData.h"
#include "HashTable.h"
#include "rpc.h"
#include "log_macros.h"
#include "stuff_alloc.h"
#include "nfs23.h"
#include "nfs4.h"
#include "mount.h"
#include "nfs_core.h"
#include "cache_inode.h"
#include "cache_content.h"
#include "nfs_exports.h"
#include "nfs_creds.h"
#include "nfs_proto_functions.h"
#include "nfs_tools.h"
#include "nfs_file_handle.h"

/**
 * nfs4_op_create: NFS4_OP_CREATE, creates a non-regular entry.
 * 
 * NFS4_OP_CREATE, creates a non-regular entry.
 *
 * @param op    [IN]    pointer to nfs4_op arguments
 * @param data  [INOUT] Pointer to the compound request's data
 * @param resp  [IN]    Pointer to nfs4_op results
 *
 * @return NFS4_OK if successfull, other values show an error.  
 * 
 */

#define arg_CREATE4 op->nfs_argop4_u.opcreate
#define res_CREATE4 resp->nfs_resop4_u.opcreate

int nfs4_op_create(struct nfs_argop4 *op, compound_data_t * data, struct nfs_resop4 *resp)
{
  cache_entry_t *pentry_parent = NULL;
  cache_entry_t *pentry_new = NULL;

  fsal_attrib_list_t attr_parent;
  fsal_attrib_list_t attr_new;
  fsal_attrib_list_t sattr;
  fsal_handle_t *pnewfsal_handle = NULL;

  nfs_fh4 newfh4;
  cache_inode_status_t cache_status;
  int convrc = 0;

  fsal_accessmode_t mode = 0777;
  fsal_name_t name;

  cache_inode_create_arg_t create_arg;

  char __attribute__ ((__unused__)) funcname[] = "nfs4_op_create";
  unsigned int i = 0;

  resp->resop = NFS4_OP_CREATE;
  res_CREATE4.status = NFS4_OK;

  /* If the filehandle is Empty */
  if(nfs4_Is_Fh_Empty(&(data->currentFH)))
    {
      res_CREATE4.status = NFS4ERR_NOFILEHANDLE;
      return res_CREATE4.status;
    }

  /* If the filehandle is invalid */
  if(nfs4_Is_Fh_Invalid(&(data->currentFH)))
    {
      res_CREATE4.status = NFS4ERR_BADHANDLE;
      return res_CREATE4.status;
    }

  /* Tests if the Filehandle is expired (for volatile filehandle) */
  if(nfs4_Is_Fh_Expired(&(data->currentFH)))
    {
      res_CREATE4.status = NFS4ERR_FHEXPIRED;
      return res_CREATE4.status;
    }

  /* Pseudo Fs is explictely a Read-Only File system */
  if(nfs4_Is_Fh_Pseudo(&(data->currentFH)))
    {
      res_CREATE4.status = NFS4ERR_ROFS;
      return res_CREATE4.status;
    }

  /* Ask only for supported attributes */
  if(!nfs4_Fattr_Supported(&arg_CREATE4.createattrs))
    {
      res_CREATE4.status = NFS4ERR_ATTRNOTSUPP;
      return res_CREATE4.status;
    }

  /* Do not use READ attr, use WRITE attr */
  if(!nfs4_Fattr_Check_Access(&arg_CREATE4.createattrs, FATTR4_ATTR_WRITE))
    {
      res_CREATE4.status = NFS4ERR_INVAL;
      return res_CREATE4.status;
    }

  /* Check for name to long */
  if(arg_CREATE4.objname.utf8string_len > FSAL_MAX_NAME_LEN)
    {
      res_CREATE4.status = NFS4ERR_NAMETOOLONG;
      return res_CREATE4.status;
    }

  /* 
   * This operation is used to create a non-regular file, 
   * this means: - a symbolic link
   *             - a block device file
   *             - a character device file
   *             - a socket file
   *             - a fifo
   *             - a directory 
   *
   * You can't use this operation to create a regular file, you have to use NFS4_OP_OPEN for this
   */

  /* Convert the UFT8 objname to a regular string */
  if(arg_CREATE4.objname.utf8string_len == 0)
    {
      res_CREATE4.status = NFS4ERR_INVAL;
      return res_CREATE4.status;
    }

  if(utf82str(name.name, sizeof(name.name), &arg_CREATE4.objname) == -1)
    {
      res_CREATE4.status = NFS4ERR_INVAL;
      return res_CREATE4.status;
    }
  name.len = strlen(name.name);

  /* Sanuty check: never create a directory named '.' or '..' */
  if(arg_CREATE4.objtype.type == NF4DIR)
    {
      if(!FSAL_namecmp(&name, (fsal_name_t *) & FSAL_DOT)
         || !FSAL_namecmp(&name, (fsal_name_t *) & FSAL_DOT_DOT))
        {
          res_CREATE4.status = NFS4ERR_BADNAME;
          return res_CREATE4.status;
        }

    }

  /* Filename should contain not slash */
  for(i = 0; i < name.len; i++)
    {
      if(name.name[i] == '/')
        {
          res_CREATE4.status = NFS4ERR_BADCHAR;
          return res_CREATE4.status;
        }
    }
  /* Convert current FH into a cached entry, the current_pentry (assocated with the current FH will be used for this */
  pentry_parent = data->current_entry;

  /* The currentFH must point to a directory (objects are always created within a directory) */
  if(data->current_filetype != DIRECTORY)
    {
      res_CREATE4.status = NFS4ERR_NOTDIR;
      return res_CREATE4.status;
    }

  /* get attributes of parent directory, for 'change4' info replyed */
  if((cache_status = cache_inode_getattr(pentry_parent,
                                         &attr_parent,
                                         data->ht,
                                         data->pclient,
                                         data->pcontext,
                                         &cache_status)) != CACHE_INODE_SUCCESS)
    {
      res_CREATE4.status = nfs4_Errno(cache_status);
      return res_CREATE4.status;
    }
  /* Change info for client cache coherency, pentry internal_md is used for that */
  memset(&(res_CREATE4.CREATE4res_u.resok4.cinfo.before), 0, sizeof(changeid4));
  res_CREATE4.CREATE4res_u.resok4.cinfo.before =
      (changeid4) pentry_parent->internal_md.mod_time;

  /* Convert the incoming fattr4 to a vattr structure, if such arguments are supplied */
  if(arg_CREATE4.createattrs.attrmask.bitmap4_len != 0)
    {
      /* Arguments were supplied, extract them */
      convrc = nfs4_Fattr_To_FSAL_attr(&sattr, &(arg_CREATE4.createattrs));

      if(convrc != NFS4_OK)
      	{
          res_CREATE4.status = convrc;
          return res_CREATE4.status;
      	}
    }

  /* Create either a symbolic link or a directory */
  switch (arg_CREATE4.objtype.type)
    {
    case NF4LNK:
      /* Convert the name to link from into a regular string */
      if(arg_CREATE4.objtype.createtype4_u.linkdata.utf8string_len == 0)
        {
          res_CREATE4.status = NFS4ERR_INVAL;
          return res_CREATE4.status;
        }
      else
        {
          if(utf82str
             (create_arg.link_content.path, sizeof(create_arg.link_content.path),
              &arg_CREATE4.objtype.createtype4_u.linkdata) == -1)
            {
              res_CREATE4.status = NFS4ERR_INVAL;
              return res_CREATE4.status;
            }
          create_arg.link_content.len = strlen(create_arg.link_content.path);
        }

      /* do the symlink operation */
      if((pentry_new = cache_inode_create(pentry_parent,
                                          &name,
                                          SYMBOLIC_LINK,
                                          data->pexport->cache_inode_policy,
                                          mode,
                                          &create_arg,
                                          &attr_new,
                                          data->ht,
                                          data->pclient,
                                          data->pcontext, &cache_status)) == NULL)
        {
          res_CREATE4.status = nfs4_Errno(cache_status);
          return res_CREATE4.status;
        }

      /* If entry exists pentry_new is not null but cache_status was set */
      if(cache_status == CACHE_INODE_ENTRY_EXISTS)
        {
          res_CREATE4.status = NFS4ERR_EXIST;
          return res_CREATE4.status;
        }

      break;
    case NF4DIR:
      /* Create a new directory */
      /* do the symlink operation */
      if((pentry_new = cache_inode_create(pentry_parent,
                                          &name,
<<<<<<< HEAD
                                          DIR_BEGINNING,
                                          data->pexport->cache_inode_policy,
=======
                                          DIRECTORY,
>>>>>>> 9a108b11
                                          mode,
                                          &create_arg,
                                          &attr_new,
                                          data->ht,
                                          data->pclient,
                                          data->pcontext, &cache_status)) == NULL)
        {
          res_CREATE4.status = nfs4_Errno(cache_status);
          return res_CREATE4.status;
        }

      /* If entry exists pentry_new is not null but cache_status was set */
      if(cache_status == CACHE_INODE_ENTRY_EXISTS)
        {
          res_CREATE4.status = NFS4ERR_EXIST;
          return res_CREATE4.status;
        }
      break;

    case NF4SOCK:

      /* Create a new socket file */
      if((pentry_new = cache_inode_create(pentry_parent,
                                          &name,
                                          SOCKET_FILE,
                                          data->pexport->cache_inode_policy,
                                          mode,
                                          NULL,
                                          &attr_new,
                                          data->ht,
                                          data->pclient,
                                          data->pcontext, &cache_status)) == NULL)
        {
          res_CREATE4.status = nfs4_Errno(cache_status);
          return res_CREATE4.status;
        }

      /* If entry exists pentry_new is not null but cache_status was set */
      if(cache_status == CACHE_INODE_ENTRY_EXISTS)
        {
          res_CREATE4.status = NFS4ERR_EXIST;
          return res_CREATE4.status;
        }
      break;

    case NF4FIFO:

      /* Create a new socket file */
      if((pentry_new = cache_inode_create(pentry_parent,
                                          &name,
                                          FIFO_FILE,
                                          data->pexport->cache_inode_policy,
                                          mode,
                                          NULL,
                                          &attr_new,
                                          data->ht,
                                          data->pclient,
                                          data->pcontext, &cache_status)) == NULL)
        {
          res_CREATE4.status = nfs4_Errno(cache_status);
          return res_CREATE4.status;
        }

      /* If entry exists pentry_new is not null but cache_status was set */
      if(cache_status == CACHE_INODE_ENTRY_EXISTS)
        {
          res_CREATE4.status = NFS4ERR_EXIST;
          return res_CREATE4.status;
        }
      break;

    case NF4CHR:

      create_arg.dev_spec.major = arg_CREATE4.objtype.createtype4_u.devdata.specdata1;
      create_arg.dev_spec.minor = arg_CREATE4.objtype.createtype4_u.devdata.specdata2;

      /* Create a new socket file */
      if((pentry_new = cache_inode_create(pentry_parent,
                                          &name,
                                          CHARACTER_FILE,
                                          data->pexport->cache_inode_policy,
                                          mode,
                                          &create_arg,
                                          &attr_new,
                                          data->ht,
                                          data->pclient,
                                          data->pcontext, &cache_status)) == NULL)
        {
          res_CREATE4.status = nfs4_Errno(cache_status);
          return res_CREATE4.status;
        }

      /* If entry exists pentry_new is not null but cache_status was set */
      if(cache_status == CACHE_INODE_ENTRY_EXISTS)
        {
          res_CREATE4.status = NFS4ERR_EXIST;
          return res_CREATE4.status;
        }
      break;

    case NF4BLK:

      create_arg.dev_spec.major = arg_CREATE4.objtype.createtype4_u.devdata.specdata1;
      create_arg.dev_spec.minor = arg_CREATE4.objtype.createtype4_u.devdata.specdata2;

      /* Create a new socket file */
      if((pentry_new = cache_inode_create(pentry_parent,
                                          &name,
                                          BLOCK_FILE,
                                          data->pexport->cache_inode_policy,
                                          mode,
                                          &create_arg,
                                          &attr_new,
                                          data->ht,
                                          data->pclient,
                                          data->pcontext, &cache_status)) == NULL)
        {
          res_CREATE4.status = nfs4_Errno(cache_status);
          return res_CREATE4.status;
        }

      /* If entry exists pentry_new is not null but cache_status was set */
      if(cache_status == CACHE_INODE_ENTRY_EXISTS)
        {
          res_CREATE4.status = NFS4ERR_EXIST;
          return res_CREATE4.status;
        }
      break;

    default:
      /* Should never happen, but return NFS4ERR_BADTYPE in this case */
      res_CREATE4.status = NFS4ERR_BADTYPE;
      return res_CREATE4.status;
      break;
    }                           /* switch( arg_CREATE4.objtype.type ) */

  /* Now produce the filehandle to this file */
  if((pnewfsal_handle = cache_inode_get_fsal_handle(pentry_new, &cache_status)) == NULL)
    {
      res_CREATE4.status = nfs4_Errno(cache_status);
      return res_CREATE4.status;
    }

  /* Allocation of a new file handle */
  if(nfs4_AllocateFH(&newfh4) != NFS4_OK)
    {
      res_CREATE4.status = NFS4ERR_SERVERFAULT;
      return res_CREATE4.status;
    }

  /* Building the new file handle */
  if(!nfs4_FSALToFhandle(&newfh4, pnewfsal_handle, data))
    {
      res_CREATE4.status = NFS4ERR_SERVERFAULT;
      return res_CREATE4.status;
    }

  /* This new fh replaces the current FH */
  data->currentFH.nfs_fh4_len = newfh4.nfs_fh4_len;
  memcpy(data->currentFH.nfs_fh4_val, newfh4.nfs_fh4_val, newfh4.nfs_fh4_len);

  /* No do not need newfh any more */
  Mem_Free((char *)newfh4.nfs_fh4_val);

  /* Set the mode if requested */
  /* Use the same fattr mask for reply, if one attribute was not settable, NFS4ERR_ATTRNOTSUPP was replyied */
  res_CREATE4.CREATE4res_u.resok4.attrset.bitmap4_len =
      arg_CREATE4.createattrs.attrmask.bitmap4_len;

  if(arg_CREATE4.createattrs.attrmask.bitmap4_len != 0)
    {
      if((cache_status = cache_inode_setattr(pentry_new,
                                             &sattr,
                                             data->ht,
                                             data->pclient,
                                             data->pcontext,
                                             &cache_status)) != CACHE_INODE_SUCCESS)

        {
          res_CREATE4.status = nfs4_Errno(cache_status);
          return res_CREATE4.status;
        }

      /* Allocate a new bitmap */
      res_CREATE4.CREATE4res_u.resok4.attrset.bitmap4_val =
          (unsigned int *)Mem_Alloc(res_CREATE4.CREATE4res_u.resok4.attrset.bitmap4_len *
                                    sizeof(u_int));

      if(res_CREATE4.CREATE4res_u.resok4.attrset.bitmap4_val == NULL)
        {
          res_CREATE4.status = NFS4ERR_SERVERFAULT;
          return res_CREATE4.status;
        }
      memset(res_CREATE4.CREATE4res_u.resok4.attrset.bitmap4_val, 0,
             res_CREATE4.CREATE4res_u.resok4.attrset.bitmap4_len);

      memcpy(res_CREATE4.CREATE4res_u.resok4.attrset.bitmap4_val,
             arg_CREATE4.createattrs.attrmask.bitmap4_val,
             res_CREATE4.CREATE4res_u.resok4.attrset.bitmap4_len * sizeof(u_int));
    }

  /* Get the change info on parent directory after the operation was successfull */
  if((cache_status = cache_inode_getattr(pentry_parent,
                                         &attr_parent,
                                         data->ht,
                                         data->pclient,
                                         data->pcontext,
                                         &cache_status)) != CACHE_INODE_SUCCESS)
    {
      res_CREATE4.status = nfs4_Errno(cache_status);
      return res_CREATE4.status;
    }
  memset(&(res_CREATE4.CREATE4res_u.resok4.cinfo.after), 0, sizeof(changeid4));
  res_CREATE4.CREATE4res_u.resok4.cinfo.after =
      (changeid4) pentry_parent->internal_md.mod_time;

  /* Operation is supposed to be atomic .... */
  res_CREATE4.CREATE4res_u.resok4.cinfo.atomic = TRUE;

  LogFullDebug(COMPONENT_NFS_V4,
               "CREATE CINFO before = %"PRIu64"  after = %"PRIu64"  atomic = %d",
               res_CREATE4.CREATE4res_u.resok4.cinfo.before,
               res_CREATE4.CREATE4res_u.resok4.cinfo.after,
               res_CREATE4.CREATE4res_u.resok4.cinfo.atomic);

  /* @todo : BUGAZOMEU: fair ele free dans cette fonction */

  /* Keep the vnode entry for the file in the compound data */
  data->current_entry = pentry_new;
  data->current_filetype = pentry_new->internal_md.type;

  /* If you reach this point, then no error occured */
  res_CREATE4.status = NFS4_OK;

  return res_CREATE4.status;
}                               /* nfs4_op_create */

/**
 * nfs4_op_create_Free: frees what was allocared to handle nfs4_op_create.
 * 
 * Frees what was allocared to handle nfs4_op_create.
 *
 * @param resp  [INOUT]    Pointer to nfs4_op results
 *
 * @return nothing (void function )
 * 
 */
void nfs4_op_create_Free(CREATE4res * resp)
{
  if(resp->status == NFS4_OK)
    Mem_Free(resp->CREATE4res_u.resok4.attrset.bitmap4_val);

  return;
}                               /* nfs4_op_create_Free */<|MERGE_RESOLUTION|>--- conflicted
+++ resolved
@@ -290,12 +290,8 @@
       /* do the symlink operation */
       if((pentry_new = cache_inode_create(pentry_parent,
                                           &name,
-<<<<<<< HEAD
-                                          DIR_BEGINNING,
+                                          DIRECTORY,
                                           data->pexport->cache_inode_policy,
-=======
-                                          DIRECTORY,
->>>>>>> 9a108b11
                                           mode,
                                           &create_arg,
                                           &attr_new,
