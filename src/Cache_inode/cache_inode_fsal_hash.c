--- conflicted
+++ resolved
@@ -162,15 +162,9 @@
  *
  */
 
-<<<<<<< HEAD
-unsigned int cache_inode_fsal_rbt_both( hash_parameter_t * p_hparam,
-				        hash_buffer_t    * buffclef,
-				        uint32_t * phashval, uint32_t * prbtval )
-=======
 unsigned int cache_inode_fsal_rbt_both_on_fsal( hash_parameter_t * p_hparam,
 				               hash_buffer_t    * buffclef, 
 				               uint32_t * phashval, uint32_t * prbtval )
->>>>>>> 7d825c78
 {
     char printbuf[512];
     unsigned int rc = 0 ;
@@ -201,15 +195,9 @@
    return 1 ;
 } /*  cache_inode_fsal_rbt_both */
 
-<<<<<<< HEAD
-unsigned int _____cache_inode_fsal_rbt_both( hash_parameter_t * p_hparam,
-				        hash_buffer_t    * buffclef,
-				        uint32_t * phashval, uint32_t * prbtval )
-=======
 unsigned int cache_inode_fsal_rbt_both_locally( hash_parameter_t * p_hparam,
 				              hash_buffer_t    * buffclef, 
 				              uint32_t * phashval, uint32_t * prbtval )
->>>>>>> 7d825c78
 {
     char printbuf[512];
     uint32_t h1 = 0 ;
