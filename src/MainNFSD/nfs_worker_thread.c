/*
 * vim:expandtab:shiftwidth=8:tabstop=8:
 *
 * Copyright CEA/DAM/DIF  (2008)
 * contributeur : Philippe DENIEL   philippe.deniel@cea.fr
 *                Thomas LEIBOVICI  thomas.leibovici@cea.fr
 *
 *
 * This program is free software; you can redistribute it and/or
 * modify it under the terms of the GNU Lesser General Public License
 * as published by the Free Software Foundation; either version 3 of
 * the License, or (at your option) any later version.
 *
 * This program is distributed in the hope that it will be useful, but
 * WITHOUT ANY WARRANTY; without even the implied warranty of
 * MERCHANTABILITY or FITNESS FOR A PARTICULAR PURPOSE.  See the GNU
 * Lesser General Public License for more details.
 *
 * You should have received a copy of the GNU Lesser General Public
 * License along with this library; if not, write to the Free Software
 * Foundation, Inc., 51 Franklin Street, Fifth Floor, Boston, MA
 * 02110-1301 USA
 *
 * ---------------------------------------
 */

/**
 * @file    nfs_worker_thread.c
 * @brief   The file that contain the 'worker_thread' routine for the nfsd.
 */
#include "config.h"
#ifdef FREEBSD
#include <signal.h>
#endif

#include <assert.h>
#include <stdio.h>
#include <stdbool.h>
#include <string.h>
#include <pthread.h>
#include <fcntl.h>
#include <sys/file.h> /* for having FNDELAY */
#include <sys/signal.h>
#include <poll.h>
#include "HashTable.h"
#include "abstract_atomic.h"
#include "log.h"
#include "ganesha_rpc.h"
#include "nfs23.h"
#include "nfs4.h"
#include "mount.h"
#include "nlm4.h"
#include "rquota.h"
#include "nfs_core.h"
#include "cache_inode.h"
#include "nfs_exports.h"
#include "nfs_creds.h"
#include "nfs_proto_functions.h"
#include "nfs_req_queue.h"
#include "nfs_dupreq.h"
#include "nfs_file_handle.h"
#include "fridgethr.h"
#include "client_mgr.h"
#include "export_mgr.h"
#include "server_stats.h"

pool_t *request_pool;
pool_t *request_data_pool;
pool_t *dupreq_pool;

static struct fridgethr *worker_fridge;

const nfs_function_desc_t invalid_funcdesc =
{
	.service_function = nfs_Null,
	.free_function = nfs_Null_Free,
	.xdr_decode_func = (xdrproc_t) xdr_void,
	.xdr_encode_func = (xdrproc_t) xdr_void,
	.funcname = "invalid_function",
	.dispatch_behaviour = NOTHING_SPECIAL
};

const nfs_function_desc_t *INVALID_FUNCDESC = &invalid_funcdesc;

const nfs_function_desc_t nfs3_func_desc[] = {
	{
		.service_function = nfs_Null,
		.free_function = nfs_Null_Free,
		.xdr_decode_func = (xdrproc_t) xdr_void,
		.xdr_encode_func = (xdrproc_t) xdr_void,
		.funcname = "nfs_Null",
		.dispatch_behaviour = NOTHING_SPECIAL
	},
	{
		.service_function = nfs_Getattr,
		.free_function = nfs_Getattr_Free,
		.xdr_decode_func = (xdrproc_t) xdr_GETATTR3args,
		.xdr_encode_func = (xdrproc_t) xdr_GETATTR3res,
		.funcname = "nfs_Getattr",
		.dispatch_behaviour = NEEDS_CRED | NEEDS_EXPORT | SUPPORTS_GSS
	},
	{
		.service_function = nfs_Setattr,
		.free_function = nfs_Setattr_Free,
		.xdr_decode_func = (xdrproc_t) xdr_SETATTR3args,
		.xdr_encode_func = (xdrproc_t) xdr_SETATTR3res,
		.funcname = "nfs_Setattr",
		.dispatch_behaviour = (MAKES_WRITE | NEEDS_CRED |
				       NEEDS_EXPORT | CAN_BE_DUP | SUPPORTS_GSS)
	},
	{
		.service_function = nfs_Lookup,
		.free_function = nfs3_Lookup_Free,
		.xdr_decode_func = (xdrproc_t) xdr_LOOKUP3args,
		.xdr_encode_func = (xdrproc_t) xdr_LOOKUP3res,
		.funcname = "nfs_Lookup",
		.dispatch_behaviour = NEEDS_CRED | NEEDS_EXPORT | SUPPORTS_GSS
	},
	{
		.service_function = nfs3_Access,
		.free_function = nfs3_Access_Free,
		.xdr_decode_func = (xdrproc_t) xdr_ACCESS3args,
		.xdr_encode_func = (xdrproc_t) xdr_ACCESS3res,
		.funcname = "nfs3_Access",
		.dispatch_behaviour = NEEDS_CRED | NEEDS_EXPORT | SUPPORTS_GSS
	},
	{
		.service_function = nfs_Readlink,
		.free_function = nfs3_Readlink_Free,
		.xdr_decode_func = (xdrproc_t) xdr_READLINK3args,
		.xdr_encode_func = (xdrproc_t) xdr_READLINK3res,
		.funcname = "nfs_Readlink",
		.dispatch_behaviour = NEEDS_CRED | NEEDS_EXPORT | SUPPORTS_GSS
	},
	{
		.service_function = nfs_Read,
		.free_function = nfs3_Read_Free,
		.xdr_decode_func = (xdrproc_t) xdr_READ3args,
		.xdr_encode_func = (xdrproc_t) xdr_READ3res,
		.funcname = "nfs_Read",
		.dispatch_behaviour = NEEDS_CRED | NEEDS_EXPORT | SUPPORTS_GSS | MAKES_IO
	},
	{
		.service_function = nfs_Write,
		.free_function = nfs_Write_Free,
		.xdr_decode_func = (xdrproc_t) xdr_WRITE3args,
		.xdr_encode_func = (xdrproc_t) xdr_WRITE3res,
		.funcname = "nfs_Write",
		.dispatch_behaviour = (MAKES_WRITE | NEEDS_CRED |
				       NEEDS_EXPORT | CAN_BE_DUP | SUPPORTS_GSS | MAKES_IO)
	},
	{
		.service_function = nfs_Create,
		.free_function = nfs_Create_Free,
		.xdr_decode_func = (xdrproc_t) xdr_CREATE3args,
		.xdr_encode_func = (xdrproc_t) xdr_CREATE3res,
		.funcname = "nfs_Create",
		.dispatch_behaviour = (MAKES_WRITE | NEEDS_CRED |
				       NEEDS_EXPORT | CAN_BE_DUP | SUPPORTS_GSS)
	},
	{
		.service_function = nfs_Mkdir,
		.free_function = nfs_Mkdir_Free,
		.xdr_decode_func = (xdrproc_t) xdr_MKDIR3args,
		.xdr_encode_func = (xdrproc_t) xdr_MKDIR3res,
		.funcname = "nfs_Mkdir",
		.dispatch_behaviour = (MAKES_WRITE | NEEDS_CRED |
				       NEEDS_EXPORT | CAN_BE_DUP | SUPPORTS_GSS)
	},
	{
		.service_function = nfs_Symlink,
		.free_function = nfs_Symlink_Free,
		.xdr_decode_func = (xdrproc_t) xdr_SYMLINK3args,
		.xdr_encode_func = (xdrproc_t) xdr_SYMLINK3res,
		.funcname = "nfs_Symlink",
		.dispatch_behaviour = (MAKES_WRITE | NEEDS_CRED |
				       NEEDS_EXPORT | CAN_BE_DUP | SUPPORTS_GSS)
	},
	{
		.service_function = nfs3_Mknod,
		.free_function = nfs3_Mknod_Free,
		.xdr_decode_func = (xdrproc_t) xdr_MKNOD3args,
		.xdr_encode_func = (xdrproc_t) xdr_MKNOD3res,
		.funcname = "nfs3_Mknod",
		.dispatch_behaviour = (MAKES_WRITE | NEEDS_CRED
				       | NEEDS_EXPORT | CAN_BE_DUP | SUPPORTS_GSS)
	},
	{
		.service_function = nfs_Remove,
		.free_function = nfs_Remove_Free,
		.xdr_decode_func = (xdrproc_t) xdr_REMOVE3args,
		.xdr_encode_func = (xdrproc_t) xdr_REMOVE3res,
		.funcname = "nfs_Remove",
		.dispatch_behaviour = (MAKES_WRITE | NEEDS_CRED |
				       NEEDS_EXPORT | CAN_BE_DUP | SUPPORTS_GSS)
	},
	{
		.service_function = nfs_Rmdir,
		.free_function = nfs_Rmdir_Free,
		.xdr_decode_func = (xdrproc_t) xdr_RMDIR3args,
		.xdr_encode_func = (xdrproc_t) xdr_RMDIR3res,
		.funcname = "nfs_Rmdir",
		.dispatch_behaviour = (MAKES_WRITE | NEEDS_CRED |
				       NEEDS_EXPORT | CAN_BE_DUP | SUPPORTS_GSS)
	},
	{
		.service_function = nfs_Rename,
		.free_function = nfs_Rename_Free,
		.xdr_decode_func = (xdrproc_t) xdr_RENAME3args,
		.xdr_encode_func = (xdrproc_t) xdr_RENAME3res,
		.funcname = "nfs_Rename",
		.dispatch_behaviour = (MAKES_WRITE | NEEDS_CRED |
				       NEEDS_EXPORT | CAN_BE_DUP | SUPPORTS_GSS)
	},
	{
		.service_function = nfs_Link,
		.free_function = nfs_Link_Free,
		.xdr_decode_func = (xdrproc_t) xdr_LINK3args,
		.xdr_encode_func = (xdrproc_t) xdr_LINK3res,
		.funcname = "nfs_Link",
		.dispatch_behaviour = (MAKES_WRITE | NEEDS_CRED |
				       NEEDS_EXPORT | CAN_BE_DUP | SUPPORTS_GSS)
	},
	{
		.service_function = nfs_Readdir,
		.free_function = nfs3_Readdir_Free,
		.xdr_decode_func = (xdrproc_t) xdr_READDIR3args,
		.xdr_encode_func = (xdrproc_t) xdr_READDIR3res,
		.funcname = "nfs_Readdir",
		.dispatch_behaviour = (NEEDS_CRED | NEEDS_EXPORT | SUPPORTS_GSS)
	},
	{
		.service_function = nfs3_Readdirplus,
		.free_function = nfs3_Readdirplus_Free,
		.xdr_decode_func = (xdrproc_t) xdr_READDIRPLUS3args,
		.xdr_encode_func = (xdrproc_t) xdr_READDIRPLUS3res,
		.funcname = "nfs3_Readdirplus",
		.dispatch_behaviour = (NEEDS_CRED | NEEDS_EXPORT | SUPPORTS_GSS)
	},
	{
		.service_function = nfs_Fsstat,
		.free_function = nfs_Fsstat_Free,
		.xdr_decode_func = (xdrproc_t) xdr_FSSTAT3args,
		.xdr_encode_func = (xdrproc_t) xdr_FSSTAT3res,
		.funcname = "nfs_Fsstat",
		.dispatch_behaviour = (NEEDS_CRED | NEEDS_EXPORT | SUPPORTS_GSS)
	},
	{
		.service_function = nfs3_Fsinfo,
		.free_function = nfs3_Fsinfo_Free,
		.xdr_decode_func = (xdrproc_t) xdr_FSINFO3args,
		.xdr_encode_func = (xdrproc_t) xdr_FSINFO3res,
		.funcname = "nfs3_Fsinfo",
		.dispatch_behaviour = (NEEDS_CRED | NEEDS_EXPORT)
	},
	{
		.service_function = nfs3_Pathconf,
		.free_function = nfs3_Pathconf_Free,
		.xdr_decode_func = (xdrproc_t) xdr_PATHCONF3args,
		.xdr_encode_func = (xdrproc_t) xdr_PATHCONF3res,
		.funcname = "nfs3_Pathconf",
		.dispatch_behaviour = (NEEDS_CRED | NEEDS_EXPORT | SUPPORTS_GSS)
	},
	{
		.service_function = nfs3_Commit,
		.free_function = nfs3_Commit_Free,
		.xdr_decode_func = (xdrproc_t) xdr_COMMIT3args,
		.xdr_encode_func = (xdrproc_t) xdr_COMMIT3res,
		.funcname = "nfs3_Commit",
		.dispatch_behaviour = (MAKES_WRITE | NEEDS_CRED |
				       NEEDS_EXPORT | SUPPORTS_GSS)
	}
};

/* Remeber that NFSv4 manages authentication though junction crossing, and
 * so does it for RO FS management (for each operation) */
const nfs_function_desc_t nfs4_func_desc[] = {
	{
		.service_function = nfs_Null,
		.free_function = nfs_Null_Free,
		.xdr_decode_func = (xdrproc_t) xdr_void,
		.xdr_encode_func = (xdrproc_t) xdr_void,
		.funcname = "nfs_Null",
		.dispatch_behaviour = NOTHING_SPECIAL
	},
	{
		.service_function = nfs4_Compound,
		.free_function = nfs4_Compound_Free,
		.xdr_decode_func = (xdrproc_t) xdr_COMPOUND4args,
		.xdr_encode_func = (xdrproc_t) xdr_COMPOUND4res,
		.funcname = "nfs4_Compound",
		.dispatch_behaviour = CAN_BE_DUP
	}
};

const nfs_function_desc_t mnt1_func_desc[] = {
	{
		.service_function = mnt_Null,
		.free_function = mnt_Null_Free,
		.xdr_decode_func = (xdrproc_t) xdr_void,
		.xdr_encode_func = (xdrproc_t) xdr_void,
		.funcname = "mnt_Null",
		.dispatch_behaviour = NOTHING_SPECIAL
	},
	{
		.service_function = mnt_Mnt,
		.free_function = mnt1_Mnt_Free,
		.xdr_decode_func = (xdrproc_t) xdr_dirpath,
		.xdr_encode_func = (xdrproc_t) xdr_fhstatus2,
		.funcname = "mnt_Mnt",
		.dispatch_behaviour = NEEDS_CRED
	},
	{
		.service_function = mnt_Dump,
		.free_function = mnt_Dump_Free,
		.xdr_decode_func = (xdrproc_t) xdr_void,
		.xdr_encode_func = (xdrproc_t) xdr_mountlist,
		.funcname = "mnt_Dump",
		.dispatch_behaviour = NOTHING_SPECIAL
	},
	{
		.service_function = mnt_Umnt,
		.free_function = mnt_Umnt_Free,
		.xdr_decode_func = (xdrproc_t) xdr_dirpath,
		.xdr_encode_func = (xdrproc_t) xdr_void,
		.funcname = "mnt_Umnt",
		.dispatch_behaviour = NOTHING_SPECIAL
	},
	{
		.service_function = mnt_UmntAll,
		.free_function = mnt_UmntAll_Free,
		.xdr_decode_func = (xdrproc_t) xdr_void,
		.xdr_encode_func = (xdrproc_t) xdr_void,
		.funcname = "mnt_UmntAll",
		.dispatch_behaviour = NOTHING_SPECIAL
	},
	{
		.service_function = mnt_Export,
		.free_function = mnt_Export_Free,
		.xdr_decode_func = (xdrproc_t) xdr_void,
		.xdr_encode_func = (xdrproc_t) xdr_exports,
		.funcname = "mnt_Export",
		.dispatch_behaviour = NOTHING_SPECIAL
	}
};

const nfs_function_desc_t mnt3_func_desc[] = {
	{
		.service_function = mnt_Null,
		.free_function = mnt_Null_Free,
		.xdr_decode_func = (xdrproc_t) xdr_void,
		.xdr_encode_func = (xdrproc_t) xdr_void,
		.funcname = "mnt_Null",
		.dispatch_behaviour = NOTHING_SPECIAL
	},
	{
		.service_function = mnt_Mnt,
		.free_function = mnt3_Mnt_Free,
		.xdr_decode_func = (xdrproc_t) xdr_dirpath,
		.xdr_encode_func = (xdrproc_t) xdr_mountres3,
		.funcname = "mnt_Mnt",
		.dispatch_behaviour = NOTHING_SPECIAL
	},
	{
		.service_function = mnt_Dump,
		.free_function = mnt_Dump_Free,
		.xdr_decode_func = (xdrproc_t) xdr_void,
		.xdr_encode_func = (xdrproc_t) xdr_mountlist,
		.funcname = "mnt_Dump",
		.dispatch_behaviour = NOTHING_SPECIAL
	},
	{
		.service_function = mnt_Umnt,
		.free_function = mnt_Umnt_Free,
		.xdr_decode_func = (xdrproc_t) xdr_dirpath,
		.xdr_encode_func = (xdrproc_t) xdr_void,
		.funcname = "mnt_Umnt",
		.dispatch_behaviour = NOTHING_SPECIAL
	},
	{
		.service_function = mnt_UmntAll,
		.free_function = mnt_UmntAll_Free,
		.xdr_decode_func = (xdrproc_t) xdr_void,
		.xdr_encode_func = (xdrproc_t) xdr_void,
		.funcname = "mnt_UmntAll",
		.dispatch_behaviour = NOTHING_SPECIAL
	},
	{
		.service_function = mnt_Export,
		.free_function = mnt_Export_Free,
		.xdr_decode_func = (xdrproc_t) xdr_void,
		.xdr_encode_func = (xdrproc_t) xdr_exports,
		.funcname = "mnt_Export",
		.dispatch_behaviour = NOTHING_SPECIAL
	}
};

#define nlm4_Unsupported nlm_Null
#define nlm4_Unsupported_Free nlm_Null_Free

const nfs_function_desc_t nlm4_func_desc[] = {
<<<<<<< HEAD
  [NLMPROC4_NULL] = {
      nlm_Null, nlm_Null_Free, (xdrproc_t) xdr_void,
      (xdrproc_t) xdr_void, "nlm_Null",
      NOTHING_SPECIAL},
  [NLMPROC4_TEST] = {
      nlm4_Test, nlm4_Test_Free, (xdrproc_t) xdr_nlm4_testargs,
      (xdrproc_t) xdr_nlm4_testres, "nlm4_Test",
      NEEDS_CRED},
  [NLMPROC4_LOCK] = {
      nlm4_Lock, nlm4_Lock_Free, (xdrproc_t) xdr_nlm4_lockargs,
      (xdrproc_t) xdr_nlm4_res, "nlm4_Lock",
      NEEDS_CRED},
  [NLMPROC4_CANCEL] = {
      nlm4_Cancel, nlm4_Cancel_Free, (xdrproc_t) xdr_nlm4_cancargs,
      (xdrproc_t) xdr_nlm4_res, "nlm4_Cancel",
      NEEDS_CRED},
  [NLMPROC4_UNLOCK] = {
      nlm4_Unlock, nlm4_Unlock_Free, (xdrproc_t) xdr_nlm4_unlockargs,
      (xdrproc_t) xdr_nlm4_res, "nlm4_Unlock",
      NEEDS_CRED},
  [NLMPROC4_GRANTED] = {
      nlm4_Unsupported, nlm4_Unsupported_Free, (xdrproc_t) xdr_void,
      (xdrproc_t) xdr_void, "nlm4_Granted",
      NOTHING_SPECIAL},
  [NLMPROC4_TEST_MSG] = {
      nlm4_Test_Message, nlm4_Test_Free,
      (xdrproc_t) xdr_nlm4_testargs,
      (xdrproc_t) xdr_void, "nlm4_Test_msg",
      NEEDS_CRED},
  [NLMPROC4_LOCK_MSG] = {
      nlm4_Lock_Message, nlm4_Lock_Free,
      (xdrproc_t) xdr_nlm4_lockargs,
      (xdrproc_t) xdr_void, "nlm4_Lock_msg",
      NEEDS_CRED},
  [NLMPROC4_CANCEL_MSG] = {
      nlm4_Cancel_Message, nlm4_Cancel_Free,
      (xdrproc_t) xdr_nlm4_cancargs,
      (xdrproc_t) xdr_void, "nlm4_Cancel_msg",
      NEEDS_CRED},
  [NLMPROC4_UNLOCK_MSG] = {
      nlm4_Unlock_Message, nlm4_Unlock_Free,
      (xdrproc_t) xdr_nlm4_unlockargs,
      (xdrproc_t) xdr_void, "nlm4_Unlock_msg",
      NEEDS_CRED},
  [NLMPROC4_GRANTED_MSG] = {
      nlm4_Unsupported, nlm4_Unsupported_Free, (xdrproc_t) xdr_void,
      (xdrproc_t) xdr_void, "nlm4_Granted_msg",
      NOTHING_SPECIAL},
  [NLMPROC4_TEST_RES] = {
      nlm4_Unsupported, nlm4_Unsupported_Free, (xdrproc_t) xdr_void,
      (xdrproc_t) xdr_void, "nlm4_Test_res",
      NOTHING_SPECIAL},
  [NLMPROC4_LOCK_RES] = {
      nlm4_Unsupported, nlm4_Unsupported_Free, (xdrproc_t) xdr_void,
      (xdrproc_t) xdr_void, "nlm4_Lock_res",
      NOTHING_SPECIAL},
  [NLMPROC4_CANCEL_RES] = {
      nlm4_Unsupported, nlm4_Unsupported_Free, (xdrproc_t) xdr_void,
      (xdrproc_t) xdr_void, "nlm4_Cancel_res",
      NOTHING_SPECIAL},
  [NLMPROC4_UNLOCK_RES] = {
      nlm4_Unsupported, nlm4_Unsupported_Free, (xdrproc_t) xdr_void,
      (xdrproc_t) xdr_void, "nlm4_Unlock_res",
      NOTHING_SPECIAL},
  [NLMPROC4_GRANTED_RES] = {
      nlm4_Granted_Res, nlm4_Granted_Res_Free, (xdrproc_t) xdr_nlm4_res,
      (xdrproc_t) xdr_void, "nlm4_Granted_res",
      NOTHING_SPECIAL},
  [NLMPROC4_SM_NOTIFY] = {
      nlm4_Sm_Notify, nlm4_Sm_Notify_Free,
      (xdrproc_t) xdr_nlm4_sm_notifyargs, (xdrproc_t) xdr_void,
      "nlm4_sm_notify",
      NOTHING_SPECIAL},
  [17] = {
      nlm4_Unsupported, nlm4_Unsupported_Free,
      (xdrproc_t) xdr_void, (xdrproc_t) xdr_void,
      "nlm4_Granted_res",
      NOTHING_SPECIAL},
  [18] = {
      nlm4_Unsupported, nlm4_Unsupported_Free,
      (xdrproc_t) xdr_void, (xdrproc_t) xdr_void,
      "nlm4_Granted_res",
      NOTHING_SPECIAL},
  [19] = {
      nlm4_Unsupported, nlm4_Unsupported_Free,
      (xdrproc_t) xdr_void, (xdrproc_t) xdr_void,
      "nlm4_Granted_res",
      NOTHING_SPECIAL},
  [NLMPROC4_SHARE] {nlm4_Share, nlm4_Share_Free,
                    (xdrproc_t) xdr_nlm4_shareargs, (xdrproc_t) xdr_nlm4_shareres,
                    "nlm4_Share",
                    NEEDS_CRED},
  [NLMPROC4_UNSHARE] = {nlm4_Unshare, nlm4_Unshare_Free,
                        (xdrproc_t) xdr_nlm4_shareargs, (xdrproc_t) xdr_nlm4_shareres,
                        "nlm4_Unshare",
                        NEEDS_CRED},
  [NLMPROC4_NM_LOCK] = {
                        /* NLM_NM_LOCK uses the same handling as NLM_LOCK except for
                         * monitoring, nlm4_Lock will make that determination.
                         */
                        nlm4_Lock, nlm4_Lock_Free,
                        (xdrproc_t) xdr_nlm4_lockargs, (xdrproc_t) xdr_nlm4_res,
                        "nlm4_Nm_lock",
                        NEEDS_CRED},
  [NLMPROC4_FREE_ALL] = {nlm4_Free_All, nlm4_Free_All_Free,
                         (xdrproc_t) xdr_nlm4_free_allargs, (xdrproc_t) xdr_void,
                         "nlm4_Free_all",
                         NOTHING_SPECIAL},
=======
	[NLMPROC4_NULL] = {
		.service_function = nlm_Null,
		.free_function = nlm_Null_Free,
		.xdr_decode_func = (xdrproc_t) xdr_void,
		.xdr_encode_func = (xdrproc_t) xdr_void,
		.funcname = "nlm_Null",
		.dispatch_behaviour = NOTHING_SPECIAL},
	[NLMPROC4_TEST] = {
		.service_function = nlm4_Test,
		.free_function = nlm4_Test_Free,
		.xdr_decode_func = (xdrproc_t) xdr_nlm4_testargs,
		.xdr_encode_func = (xdrproc_t) xdr_nlm4_testres,
		.funcname = "nlm4_Test",
		.dispatch_behaviour = NEEDS_CRED | NEEDS_EXPORT},
	[NLMPROC4_LOCK] = {
		.service_function = nlm4_Lock,
		.free_function = nlm4_Lock_Free,
		.xdr_decode_func = (xdrproc_t) xdr_nlm4_lockargs,
		.xdr_encode_func = (xdrproc_t) xdr_nlm4_res,
		.funcname = "nlm4_Lock",
		.dispatch_behaviour = NEEDS_CRED | NEEDS_EXPORT},
	[NLMPROC4_CANCEL] = {
		.service_function = nlm4_Cancel,
		.free_function = nlm4_Cancel_Free,
		.xdr_decode_func = (xdrproc_t) xdr_nlm4_cancargs,
		.xdr_encode_func = (xdrproc_t) xdr_nlm4_res,
		.funcname = "nlm4_Cancel",
		.dispatch_behaviour = NEEDS_CRED | NEEDS_EXPORT},
	[NLMPROC4_UNLOCK] = {
		.service_function = nlm4_Unlock,
		.free_function = nlm4_Unlock_Free,
		.xdr_decode_func = (xdrproc_t) xdr_nlm4_unlockargs,
		.xdr_encode_func = (xdrproc_t) xdr_nlm4_res,
		.funcname = "nlm4_Unlock",
		.dispatch_behaviour = NEEDS_CRED | NEEDS_EXPORT},
	[NLMPROC4_GRANTED] = {
		.service_function = nlm4_Unsupported,
		.free_function = nlm4_Unsupported_Free,
		.xdr_decode_func = (xdrproc_t) xdr_void,
		.xdr_encode_func = (xdrproc_t) xdr_void,
		.funcname = "nlm4_Granted",
		.dispatch_behaviour = NOTHING_SPECIAL},
	[NLMPROC4_TEST_MSG] = {
		.service_function = nlm4_Test_Message,
		.free_function = nlm4_Test_Free,
		.xdr_decode_func = (xdrproc_t) xdr_nlm4_testargs,
		.xdr_encode_func = (xdrproc_t) xdr_void,
		.funcname = "nlm4_Test_msg",
		.dispatch_behaviour = NEEDS_CRED | NEEDS_EXPORT},
	[NLMPROC4_LOCK_MSG] = {
		.service_function = nlm4_Lock_Message,
		.free_function = nlm4_Lock_Free,
		.xdr_decode_func = (xdrproc_t) xdr_nlm4_lockargs,
		.xdr_encode_func = (xdrproc_t) xdr_void,
		.funcname = "nlm4_Lock_msg",
		.dispatch_behaviour = NEEDS_CRED | NEEDS_EXPORT},
	[NLMPROC4_CANCEL_MSG] = {
		.service_function = nlm4_Cancel_Message,
		.free_function = nlm4_Cancel_Free,
		.xdr_decode_func = (xdrproc_t) xdr_nlm4_cancargs,
		.xdr_encode_func = (xdrproc_t) xdr_void,
		.funcname = "nlm4_Cancel_msg",
		.dispatch_behaviour = NEEDS_CRED | NEEDS_EXPORT},
	[NLMPROC4_UNLOCK_MSG] = {
		.service_function = nlm4_Unlock_Message,
		.free_function = nlm4_Unlock_Free,
		.xdr_decode_func = (xdrproc_t) xdr_nlm4_unlockargs,
		.xdr_encode_func = (xdrproc_t) xdr_void,
		.funcname = "nlm4_Unlock_msg",
		.dispatch_behaviour = NEEDS_CRED | NEEDS_EXPORT},
	[NLMPROC4_GRANTED_MSG] = {
		.service_function = nlm4_Unsupported,
		.free_function = nlm4_Unsupported_Free,
		.xdr_decode_func = (xdrproc_t) xdr_void,
		.xdr_encode_func = (xdrproc_t) xdr_void,
		.funcname = "nlm4_Granted_msg",
		.dispatch_behaviour = NOTHING_SPECIAL},
	[NLMPROC4_TEST_RES] = {
		.service_function = nlm4_Unsupported,
		.free_function = nlm4_Unsupported_Free,
		.xdr_decode_func = (xdrproc_t) xdr_void,
		.xdr_encode_func = (xdrproc_t) xdr_void,
		.funcname = "nlm4_Test_res",
		.dispatch_behaviour = NOTHING_SPECIAL},
	[NLMPROC4_LOCK_RES] = {
		.service_function = nlm4_Unsupported,
		.free_function = nlm4_Unsupported_Free,
		.xdr_decode_func = (xdrproc_t) xdr_void,
		.xdr_encode_func = (xdrproc_t) xdr_void,
		.funcname = "nlm4_Lock_res",
		.dispatch_behaviour = NOTHING_SPECIAL},
	[NLMPROC4_CANCEL_RES] = {
		.service_function = nlm4_Unsupported,
		.free_function = nlm4_Unsupported_Free,
		.xdr_decode_func = (xdrproc_t) xdr_void,
		.xdr_encode_func = (xdrproc_t) xdr_void,
		.funcname = "nlm4_Cancel_res",
		.dispatch_behaviour = NOTHING_SPECIAL},
	[NLMPROC4_UNLOCK_RES] = {
		.service_function = nlm4_Unsupported,
		.free_function = nlm4_Unsupported_Free,
		.xdr_decode_func = (xdrproc_t) xdr_void,
		.xdr_encode_func = (xdrproc_t) xdr_void,
		.funcname = "nlm4_Unlock_res",
		.dispatch_behaviour = NOTHING_SPECIAL},
	[NLMPROC4_GRANTED_RES] = {
		.service_function = nlm4_Granted_Res,
		.free_function = nlm4_Granted_Res_Free,
		.xdr_decode_func = (xdrproc_t) xdr_nlm4_res,
		.xdr_encode_func = (xdrproc_t) xdr_void,
		.funcname = "nlm4_Granted_res",
		.dispatch_behaviour = NEEDS_CRED | NEEDS_EXPORT},
	[NLMPROC4_SM_NOTIFY] = {
		.service_function = nlm4_Sm_Notify,
		.free_function = nlm4_Sm_Notify_Free,
		.xdr_decode_func = (xdrproc_t) xdr_nlm4_sm_notifyargs,
		.xdr_encode_func = (xdrproc_t) xdr_void,
		.funcname = "nlm4_sm_notify",
		.dispatch_behaviour = NOTHING_SPECIAL},
	[17] = {
		.service_function = nlm4_Unsupported,
		.free_function = nlm4_Unsupported_Free,
		.xdr_decode_func = (xdrproc_t) xdr_void,
		.xdr_encode_func = (xdrproc_t) xdr_void,
		.funcname = "nlm4_Granted_res",
		.dispatch_behaviour = NOTHING_SPECIAL},
	[18] = {
		.service_function = nlm4_Unsupported,
		.free_function = nlm4_Unsupported_Free,
		.xdr_decode_func = (xdrproc_t) xdr_void,
		.xdr_encode_func = (xdrproc_t) xdr_void,
		.funcname = "nlm4_Granted_res",
		.dispatch_behaviour = NOTHING_SPECIAL},
	[19] = {
		.service_function = nlm4_Unsupported,
		.free_function = nlm4_Unsupported_Free,
		.xdr_decode_func = (xdrproc_t) xdr_void,
		.xdr_encode_func = (xdrproc_t) xdr_void,
		.funcname = "nlm4_Granted_res",
		.dispatch_behaviour = NOTHING_SPECIAL},
	[NLMPROC4_SHARE] = {
		.service_function = nlm4_Share,
		.free_function = nlm4_Share_Free,
		.xdr_decode_func = (xdrproc_t) xdr_nlm4_shareargs,
		.xdr_encode_func = (xdrproc_t) xdr_nlm4_shareres,
		.funcname = "nlm4_Share",
		.dispatch_behaviour = NEEDS_CRED | NEEDS_EXPORT},
	[NLMPROC4_UNSHARE] = {
		.service_function = nlm4_Unshare,
		.free_function = nlm4_Unshare_Free,
		.xdr_decode_func = (xdrproc_t) xdr_nlm4_shareargs,
		.xdr_encode_func = (xdrproc_t) xdr_nlm4_shareres,
		.funcname = "nlm4_Unshare",
		.dispatch_behaviour = NEEDS_CRED | NEEDS_EXPORT},
	[NLMPROC4_NM_LOCK] = {
		/* NLM_NM_LOCK uses the same handling as NLM_LOCK except for
		 * monitoring, nlm4_Lock will make that determination.
		 */
		.service_function = nlm4_Lock,
		.free_function = nlm4_Lock_Free,
		.xdr_decode_func = (xdrproc_t) xdr_nlm4_lockargs,
		.xdr_encode_func = (xdrproc_t) xdr_nlm4_res,
		.funcname = "nlm4_Nm_lock",
		.dispatch_behaviour = NEEDS_CRED | NEEDS_EXPORT},
	[NLMPROC4_FREE_ALL] = {
		.service_function = nlm4_Free_All,
		.free_function = nlm4_Free_All_Free,
		.xdr_decode_func = (xdrproc_t) xdr_nlm4_free_allargs,
		.xdr_encode_func = (xdrproc_t) xdr_void,
		.funcname = "nlm4_Free_all",
		.dispatch_behaviour = NOTHING_SPECIAL},
>>>>>>> e410d0c5
};

const nfs_function_desc_t rquota1_func_desc[] = {
	[0] = {
		.service_function = rquota_Null,
		.free_function = rquota_Null_Free,
		.xdr_decode_func = (xdrproc_t) xdr_void,
		.xdr_encode_func = (xdrproc_t) xdr_void,
		.funcname = "rquota_Null",
		.dispatch_behaviour = NOTHING_SPECIAL},
	[RQUOTAPROC_GETQUOTA] = {
		.service_function = rquota_getquota,
		.free_function = rquota_getquota_Free,
		.xdr_decode_func = (xdrproc_t) xdr_getquota_args,
		.xdr_encode_func = (xdrproc_t) xdr_getquota_rslt,
		.funcname = "rquota_Getquota",
		.dispatch_behaviour = NEEDS_CRED},
	[RQUOTAPROC_GETACTIVEQUOTA] = {
		.service_function = rquota_getactivequota,
		.free_function = rquota_getactivequota_Free,
		.xdr_decode_func = (xdrproc_t) xdr_getquota_args,
		.xdr_encode_func = (xdrproc_t) xdr_getquota_rslt,
		.funcname = "rquota_Getactivequota",
		.dispatch_behaviour = NEEDS_CRED},
	[RQUOTAPROC_SETQUOTA] = {
		.service_function = rquota_setquota,
		.free_function = rquota_setquota_Free,
		.xdr_decode_func = (xdrproc_t) xdr_setquota_args,
		.xdr_encode_func = (xdrproc_t) xdr_setquota_rslt,
		.funcname = "rquota_Setactivequota",
		.dispatch_behaviour = NEEDS_CRED},
	[RQUOTAPROC_SETACTIVEQUOTA] = {
		.service_function = rquota_setactivequota,
		.free_function = rquota_setactivequota_Free,
		.xdr_decode_func = (xdrproc_t) xdr_setquota_args,
		.xdr_encode_func = (xdrproc_t) xdr_setquota_rslt,
		.funcname = "rquota_Getactivequota",
		.dispatch_behaviour = NEEDS_CRED}
};

const nfs_function_desc_t rquota2_func_desc[] = {
	[0] = {
		.service_function = rquota_Null,
		.free_function = rquota_Null_Free,
		.xdr_decode_func = (xdrproc_t) xdr_void,
		.xdr_encode_func = (xdrproc_t) xdr_void,
		.funcname = "rquota_Null",
		.dispatch_behaviour = NOTHING_SPECIAL},
	[RQUOTAPROC_GETQUOTA] = {
		.service_function = rquota_getquota,
		.free_function = rquota_getquota_Free,
		.xdr_decode_func = (xdrproc_t) xdr_ext_getquota_args,
		.xdr_encode_func = (xdrproc_t) xdr_getquota_rslt,
		.funcname = "rquota_Ext_Getquota",
		.dispatch_behaviour = NEEDS_CRED},
	[RQUOTAPROC_GETACTIVEQUOTA] = {
		.service_function = rquota_getactivequota,
		.free_function = rquota_getactivequota_Free,
		.xdr_decode_func = (xdrproc_t) xdr_ext_getquota_args,
		.xdr_encode_func = (xdrproc_t) xdr_getquota_rslt,
		.funcname = "rquota_Ext_Getactivequota",
		.dispatch_behaviour = NEEDS_CRED},
	[RQUOTAPROC_SETQUOTA] = {
		.service_function = rquota_setquota,
		.free_function = rquota_setquota_Free,
		.xdr_decode_func = (xdrproc_t) xdr_ext_setquota_args,
		.xdr_encode_func = (xdrproc_t) xdr_setquota_rslt,
		.funcname = "rquota_Ext_Setactivequota",
		.dispatch_behaviour = NEEDS_CRED},
	[RQUOTAPROC_SETACTIVEQUOTA] = {
		.service_function = rquota_setactivequota,
		.free_function = rquota_setactivequota_Free,
		.xdr_decode_func = (xdrproc_t) xdr_ext_setquota_args,
		.xdr_encode_func = (xdrproc_t) xdr_setquota_rslt,
		.funcname = "rquota_Ext_Getactivequota",
		.dispatch_behaviour = NEEDS_CRED}
};

/**
 * @brief Extract nfs function descriptor from nfs request.
 *
 * Choose the function descriptor, either a valid one or
 * the default invalid handler.  We have already sanity checked
 * everything so just grab and go.
 *
 * @param[in,out] preqnfs Raw request data
 *
 * @return Function vector for program.
 */
const nfs_function_desc_t *
nfs_rpc_get_funcdesc(nfs_request_data_t *preqnfs)
{
	struct svc_req *req = &preqnfs->req;
	const nfs_function_desc_t *funcdesc = INVALID_FUNCDESC;

	if(req->rq_prog == nfs_param.core_param.program[P_NFS]) {
		funcdesc = (req->rq_vers == NFS_V3) ?
			&nfs3_func_desc[req->rq_proc] :
			&nfs4_func_desc[req->rq_proc];
	} else if(req->rq_prog == nfs_param.core_param.program[P_NLM]) {
		funcdesc = &nlm4_func_desc[req->rq_proc];
	} else if(req->rq_prog == nfs_param.core_param.program[P_MNT]) {
		preqnfs->lookahead.flags |= NFS_LOOKAHEAD_MOUNT;
		funcdesc = (req->rq_vers == MOUNT_V1) ?
			&mnt1_func_desc[req->rq_proc] :
			&mnt3_func_desc[req->rq_proc];
	} else if(req->rq_prog == nfs_param.core_param.program[P_RQUOTA]) {
		funcdesc = (req->rq_vers == RQUOTAVERS) ?
			&rquota1_func_desc[req->rq_proc] :
			&rquota2_func_desc[req->rq_proc];
	}
	return funcdesc;
}

/**
 * @brief Main RPC dispatcher routine
 *
 * @param[in,out] preq        NFS request
 * @param[in,out] worker_data Worker thread context
 *
 */
static void nfs_rpc_execute(request_data_t *preq,
                            nfs_worker_data_t *worker_data)
{
  nfs_request_data_t *preqnfs = preq->r_u.nfs;
  nfs_arg_t *arg_nfs = &preqnfs->arg_nfs;
  nfs_res_t *res_nfs;
  int exportid = -1;
  struct svc_req *req = &preqnfs->req;
  SVCXPRT *xprt = preqnfs->xprt;
  export_perms_t export_perms;
  int protocol_options = 0;
  struct user_cred user_credentials;
  struct req_op_context req_ctx;
  dupreq_status_t dpq_status;
  struct timespec timer_start;
  int port, rc = NFS_REQ_OK;
  enum auth_stat auth_rc;
  bool slocked = false;
  const char *progname = "unknown";

  /* Initialize permissions to allow nothing */
  export_perms.options       = 0;
  export_perms.anonymous_uid = (uid_t) ANON_UID;
  export_perms.anonymous_gid = (gid_t) ANON_GID;

  /* Initialized user_credentials */
  init_credentials(&user_credentials);

      /* set up the request context
       */
  memset(&req_ctx, 0, sizeof(struct req_op_context));
  req_ctx.creds = &user_credentials;
  req_ctx.caller_addr = &worker_data->hostaddr;
  req_ctx.nfs_vers = req->rq_vers;
  req_ctx.req_type = preq->rtype;

  /* XXX must hold lock when calling any TI-RPC channel function,
   * including svc_sendreply2 and the svcerr_* calls */

  /* XXX also, need to check UDP correctness, this may need some more
   * TI-RPC work (for UDP, if we -really needed it-, we needed to
   * capture hostaddr at SVC_RECV).  For TCP, if we intend to use
   * this, we should sprint a buffer once, in when we're setting up
   * xprt private data. */
  if(copy_xprt_addr(req_ctx.caller_addr, xprt) == 0)

/* can I change this to be call by ref instead of copy?
 * the xprt is valid for the lifetime here
 */

    {
      LogFullDebug(COMPONENT_DISPATCH,
                   "copy_xprt_addr failed for Program %d, Version %d, "
                   "Function %d",
                   (int)req->rq_prog, (int)req->rq_vers,
                   (int)req->rq_proc);
      /* XXX move lock wrapper into RPC API */
      DISP_SLOCK(xprt);
      svcerr_systemerr(xprt, req);
      DISP_SUNLOCK(xprt);
      return;
    }

  port = get_port(req_ctx.caller_addr);
  req_ctx.client = get_gsh_client(req_ctx.caller_addr, false);
  if(req_ctx.client == NULL)
    {
      LogDebug(COMPONENT_DISPATCH,
	       "Cannot get client block for Program %d, Version %d, "
	       "Function %d",
	       (int)req->rq_prog, (int)req->rq_vers,
	       (int)req->rq_proc);
    }
  if(isDebug(COMPONENT_DISPATCH))
    {
      LogDebug(COMPONENT_DISPATCH,
               "Request from %s for Program %d, Version %d, Function %d "
               "has xid=%u",
               req_ctx.client->hostaddr_str,
               (int)req->rq_prog, (int)req->rq_vers, (int)req->rq_proc,
               req->rq_xid);
    }

  /* start the processing clock
   * we measure all time stats as intervals (elapsed nsecs) from
   * server boot time.  This gets high precision with simple 64 bit math.
   */
  now(&timer_start);
  req_ctx.start_time = timespec_diff(&ServerBootTime,
				     &timer_start);
  req_ctx.queue_wait = req_ctx.start_time - timespec_diff(&ServerBootTime,
				     &preq->time_queued);

  /* If req is uncacheable, or if req is v41+, nfs_dupreq_start will do
   * nothing but allocate a result object and mark the request (ie, the
   * path is short, lockless, and does no hash/search). */
  dpq_status = nfs_dupreq_start(preqnfs, req);
  res_nfs = preqnfs->res_nfs;
  if(dpq_status == DUPREQ_SUCCESS) {
      /* A new request, continue processing it. */
      LogFullDebug(COMPONENT_DISPATCH, "Current request is not duplicate or "
                   "not cacheable.");
  } else {
    switch(dpq_status)
     {
     case DUPREQ_EXISTS:
      /* Found the request in the dupreq cache.  Send cached reply. */
        LogFullDebug(COMPONENT_DISPATCH,
                     "DUP: DupReq Cache Hit: using previous "
                     "reply, rpcxid=%u",
                     req->rq_xid);

        LogFullDebug(COMPONENT_DISPATCH,
                     "Before svc_sendreply on socket %d (dup req)",
                     xprt->xp_fd);

        DISP_SLOCK(xprt);
        if(svc_sendreply(xprt, req, preqnfs->funcdesc->xdr_encode_func,
            (caddr_t) res_nfs) == false)
          {
              LogDebug(COMPONENT_DISPATCH,
                       "NFS DISPATCHER: FAILURE: Error while calling "
                       "svc_sendreply on a duplicate request. rpcxid=%u "
                       "socket=%d function:%s client:%s program:%d "
                       "nfs version:%d proc:%d xid:%u errno: %d",
                       req->rq_xid, xprt->xp_fd,
                       preqnfs->funcdesc->funcname,
                       req_ctx.client->hostaddr_str, (int)req->rq_prog,
                       (int)req->rq_vers, (int)req->rq_proc, req->rq_xid,
                       errno);
              svcerr_systemerr(xprt, req);
          }
	break;

      /* Another thread owns the request */
    case DUPREQ_BEING_PROCESSED:
      LogFullDebug(COMPONENT_DISPATCH,
                   "DUP: Request xid=%u is already being processed; the "
                   "active thread will reply",
                   req->rq_xid);
      /* Free the arguments */
      DISP_SLOCK(xprt);
      /* Ignore the request, send no error */
      break;

      /* something is very wrong with the duplicate request cache */
    case DUPREQ_ERROR:
      LogCrit(COMPONENT_DISPATCH,
              "DUP: Did not find the request in the duplicate request cache "
              "and couldn't add the request.");
      DISP_SLOCK(xprt);
      svcerr_systemerr(xprt, req);
      break;

      /* oom */
    case DUPREQ_INSERT_MALLOC_ERROR:
      LogCrit(COMPONENT_DISPATCH,
              "DUP: Cannot process request, not enough memory available!");
      DISP_SLOCK(xprt);
      svcerr_systemerr(xprt, req);
      break;

    default:
      LogCrit(COMPONENT_DISPATCH,
              "DUP: Unknown duplicate request cache status. This should never "
              "be reached!");
      DISP_SLOCK(xprt);
      svcerr_systemerr(xprt, req);
      break;
    }
#ifdef USE_DBUS_STATS
    server_stats_nfs_done(&req_ctx, preq, rc, true);
#endif
    goto freeargs;
  }

  /* Don't waste time for null or invalid ops
   * null op code in all valid protos == 0
   * and invalid protos all point to invalid_funcdesc
   * NFS v2 is set to invalid_funcdesc in nfs_rpc_get_funcdesc()
   */

  if(preqnfs->funcdesc == &invalid_funcdesc ||
     req->rq_proc == NFSPROC_NULL)
	  goto null_op;
  /* Get the export entry */
  if(req->rq_prog == nfs_param.core_param.program[P_NFS])
    {
      /* The NFSv3 functions' arguments always begin with the file
       * handle (but not the NULL function).  This hook is used to get the
       * fhandle with the arguments and so determine the export entry to be
       * used.  In NFSv4, junction traversal is managed by the protocol.
       */

      progname = "NFS";
      if(req->rq_vers == NFS_V3)
        {
	   protocol_options |= EXPORT_OPTION_NFSV3;
	   exportid = nfs3_FhandleToExportId((nfs_fh3 *) arg_nfs);
	   if(exportid < 0)
	      goto handle_err;
	   req_ctx.export = get_gsh_export(exportid, true);
	   if(req_ctx.export == NULL ||
	      (req_ctx.export->export.export_perms.options & EXPORT_OPTION_NFSV3) == 0)
	      goto handle_err;
	   /* privileged port only makes sense for V3.  V4 can go thru
	    * firewalls and so all bets are off
	    */
	   if((req_ctx.export->export.export_perms.options & EXPORT_OPTION_PRIVILEGED_PORT) &&
	       (port >= IPPORT_RESERVED))
	      {
		 LogInfo(COMPONENT_DISPATCH,
			 "Port %d is too high for this export entry, rejecting client",
			 port);
		 auth_rc = AUTH_TOOWEAK;
		 goto auth_failure;
	      }

              LogFullDebug(COMPONENT_DISPATCH,
                           "Found export entry for path=%s as exportid=%d",
                           req_ctx.export->export.fullpath, req_ctx.export->export.id);
        }
      else
        { /* NFS V4 gets its own export id from the ops in the compound */
           protocol_options |= EXPORT_OPTION_NFSV4;
	}
    }
  else if(req->rq_prog == nfs_param.core_param.program[P_NLM])
    {
      netobj *pfh3 = NULL;

      protocol_options |= EXPORT_OPTION_NFSV3;
      progname = "NLM";
      switch(req->rq_proc)
        {
          case NLMPROC4_NULL:
		  /* caught above and short circuited */
          case NLMPROC4_TEST_RES:
          case NLMPROC4_LOCK_RES:
          case NLMPROC4_CANCEL_RES:
          case NLMPROC4_UNLOCK_RES:
          case NLMPROC4_GRANTED_RES:
          case NLMPROC4_SM_NOTIFY:
          case NLMPROC4_FREE_ALL:
            break;

          case NLMPROC4_TEST:
          case NLMPROC4_TEST_MSG:
          case NLMPROC4_GRANTED:
          case NLMPROC4_GRANTED_MSG:
            pfh3 = &arg_nfs->arg_nlm4_test.alock.fh;
            break;

          case NLMPROC4_LOCK:
          case NLMPROC4_LOCK_MSG:
          case NLMPROC4_NM_LOCK:
            pfh3 = &arg_nfs->arg_nlm4_lock.alock.fh;
            break;

          case NLMPROC4_CANCEL:
          case NLMPROC4_CANCEL_MSG:
            pfh3 = &arg_nfs->arg_nlm4_cancel.alock.fh;
            break;

          case NLMPROC4_UNLOCK:
          case NLMPROC4_UNLOCK_MSG:
            pfh3 = &arg_nfs->arg_nlm4_unlock.alock.fh;
            break;

          case NLMPROC4_SHARE:
          case NLMPROC4_UNSHARE:
            pfh3 = &arg_nfs->arg_nlm4_share.share.fh;
            break;
        }
      if(pfh3 != NULL)
        {
	  exportid = nlm4_FhandleToExportId(pfh3);
          if(exportid < 0)
	      goto handle_err;
	  req_ctx.export = get_gsh_export(exportid, true);
	  if(req_ctx.export == NULL ||
	     (req_ctx.export->export.export_perms.options & EXPORT_OPTION_NFSV3) == 0)
	      goto handle_err;
          LogFullDebug(COMPONENT_DISPATCH,
                       "Found export entry for dirname=%s as exportid=%d",
                       req_ctx.export->export.fullpath, req_ctx.export->export.id);
        }
    } else if(req->rq_prog == nfs_param.core_param.program[P_MNT]) {
      progname = "MNT";
    }


  /* Only do access check if we have an export. */
  if((preqnfs->funcdesc->dispatch_behaviour & NEEDS_EXPORT) != 0)
    {
      xprt_type_t xprt_type = svc_get_xprt_type(xprt);

      LogFullDebug(COMPONENT_DISPATCH,
                   "nfs_rpc_execute about to call nfs_export_check_access for client %s",
                   req_ctx.client->hostaddr_str);

      nfs_export_check_access(req_ctx.caller_addr,
                              &req_ctx.export->export,
                              &export_perms);

      if(export_perms.options == 0)
        {
          LogInfo(COMPONENT_DISPATCH,
                  "Client %s is not allowed to access Export_Id %d %s, vers=%d, proc=%d",
                  req_ctx.client->hostaddr_str,
                  req_ctx.export->export.id, req_ctx.export->export.fullpath,
                  (int)req->rq_vers, (int)req->rq_proc);

          auth_rc = AUTH_TOOWEAK;
          goto auth_failure;
        }

      /* Check protocol version */
      if((protocol_options & EXPORT_OPTION_PROTOCOLS)== 0)
        {
          LogCrit(COMPONENT_DISPATCH,
                  "Problem, request requires export but does not have a protocol version");

          auth_rc = AUTH_FAILED;
          goto auth_failure;
        }

      if((protocol_options & export_perms.options) == 0)
        {
          LogInfo(COMPONENT_DISPATCH,
                  "%s Version %d not allowed on Export_Id %d %s for client %s",
                  progname, req->rq_vers,
                  req_ctx.export->export.id, req_ctx.export->export.fullpath,
                  req_ctx.client->hostaddr_str);

          auth_rc = AUTH_FAILED;
          goto auth_failure;
        }

      /* Check transport type */
      if(((xprt_type == XPRT_UDP) &&
          ((export_perms.options & EXPORT_OPTION_UDP) == 0)) ||
         ((xprt_type == XPRT_TCP) &&
          ((export_perms.options & EXPORT_OPTION_TCP) == 0)))
        {
          LogInfo(COMPONENT_DISPATCH,
                  "%s Version %d over %s not allowed on Export_Id %d %s for client %s",
                  progname, req->rq_vers, xprt_type_to_str(xprt_type),
                  req_ctx.export->export.id, req_ctx.export->export.fullpath,
                  req_ctx.client->hostaddr_str);

          auth_rc = AUTH_FAILED;
          goto auth_failure;
        }

      /* Test if export allows the authentication provided */
      if(((preqnfs->funcdesc->dispatch_behaviour & SUPPORTS_GSS) != 0) &&
         (nfs_export_check_security(req, &export_perms, &req_ctx.export->export) == FALSE))
        {
          LogInfo(COMPONENT_DISPATCH,
                  "%s Version %d auth not allowed on Export_Id %d %s for client %s",
                  progname, req->rq_vers,
                  req_ctx.export->export.id, req_ctx.export->export.fullpath,
                  req_ctx.client->hostaddr_str);

          auth_rc = AUTH_TOOWEAK;
          goto auth_failure;
        }

      /* Check if client is using a privileged port, but only for NFS protocol */
      if((req->rq_prog == nfs_param.core_param.program[P_NFS]) &&
         ((export_perms.options & EXPORT_OPTION_PRIVILEGED_PORT) != 0) &&
         (port >= IPPORT_RESERVED))
        {
          LogInfo(COMPONENT_DISPATCH,
                  "Non-reserved Port %d is not allowed on Export_Id %d %s for client %s",
                  port, req_ctx.export->export.id, req_ctx.export->export.fullpath,
                  req_ctx.client->hostaddr_str);

          auth_rc = AUTH_TOOWEAK;
          goto auth_failure;
        }
    }

  /* Get user credentials */
  if (preqnfs->funcdesc->dispatch_behaviour & NEEDS_CRED)
    {
      if (get_req_uid_gid(req, &user_credentials) == FALSE)
        {
          LogInfo(COMPONENT_DISPATCH,
                  "could not get uid and gid, rejecting client %s",
                  req_ctx.client->hostaddr_str);

          auth_rc = AUTH_TOOWEAK;
          goto auth_failure;
        }
    }

  /*
   * It is now time for checking if export list allows the machine to perform
   * the request
   */
  if((preqnfs->funcdesc->dispatch_behaviour & MAKES_IO) != 0 &&
     (export_perms.options & EXPORT_OPTION_RW_ACCESS) == 0)
    {
      /* Request of type MDONLY_RO were rejected at the nfs_rpc_dispatcher level
       * This is done by replying EDQUOT (this error is known for not disturbing
       * the client's requests cache
       */
      if(req->rq_prog == nfs_param.core_param.program[P_NFS])
        switch(req->rq_vers)
          {
          case NFS_V3:
            LogDebug(COMPONENT_DISPATCH,
                     "Returning NFS3ERR_DQUOT because request is on an MD Only export");
            res_nfs->res_getattr3.status = NFS3ERR_DQUOT;
            rc = NFS_REQ_OK;
            break;

          default:
            LogDebug(COMPONENT_DISPATCH,
                     "Dropping IO request on an MD Only export");
            rc = NFS_REQ_DROP;
            break;
          }
      else
        {
          LogDebug(COMPONENT_DISPATCH,
                   "Dropping IO request on an MD Only export");
          rc = NFS_REQ_DROP;
        }
    }
  else if((preqnfs->funcdesc->dispatch_behaviour & MAKES_WRITE) != 0 &&
          (export_perms.options & (EXPORT_OPTION_WRITE_ACCESS |
                                     EXPORT_OPTION_MD_WRITE_ACCESS)) == 0)
    {
      if(req->rq_prog == nfs_param.core_param.program[P_NFS])
        switch(req->rq_vers)
          {
          case NFS_V3:
            LogDebug(COMPONENT_DISPATCH,
                     "Returning NFS3ERR_ROFS because request is on a Read Only export");
            res_nfs->res_getattr3.status = NFS3ERR_ROFS;
            rc = NFS_REQ_OK;
            break;

          default:
            LogDebug(COMPONENT_DISPATCH,
                     "Dropping request on a Read Only export");
            rc = NFS_REQ_DROP;
            break;
          }
      else
        {
          LogDebug(COMPONENT_DISPATCH,
                   "Dropping request on a Read Only export");
          rc = NFS_REQ_DROP;
        }
    }
  else if((preqnfs->funcdesc->dispatch_behaviour & NEEDS_EXPORT) != 0 &&
          (export_perms.options & (EXPORT_OPTION_READ_ACCESS |
                                     EXPORT_OPTION_MD_READ_ACCESS)) == 0)
    {
      LogInfo(COMPONENT_DISPATCH,
              "Client %s is not allowed to access Export_Id %d %s, vers=%d, proc=%d",
	      req_ctx.client->hostaddr_str,
              req_ctx.export->export.id, req_ctx.export->export.fullpath,
              (int)req->rq_vers, (int)req->rq_proc);
      auth_rc = AUTH_TOOWEAK;
      goto auth_failure;
    }
  else
    {
      /* Do the authentication stuff, if needed */
      if((preqnfs->funcdesc->dispatch_behaviour &
          (NEEDS_CRED | NEEDS_EXPORT)) == (NEEDS_CRED | NEEDS_EXPORT))
        {
          /* Swap the anonymous uid/gid if the user should be anonymous */
          nfs_check_anon(&export_perms, &req_ctx.export->export, &user_credentials);
        }

      /* processing */

#ifdef _ERROR_INJECTION
      if(worker_delay_time != 0)
        sleep(worker_delay_time);
      else if(next_worker_delay_time != 0)
        {
          sleep(next_worker_delay_time);
          next_worker_delay_time = 0;
        }
#endif

    null_op:
      rc = preqnfs->funcdesc->service_function(
          arg_nfs,
          &req_ctx.export->export,
          &req_ctx,
          worker_data,
          req,
          res_nfs);
    }
#ifdef USE_DBUS_STATS
/* NFSv4 stats are handled in nfs4_compound()
 */
  if(req->rq_vers != NFS_V4)
	  server_stats_nfs_done(&req_ctx, preq, rc, false);
#endif

  /* If request is dropped, no return to the client */
  if(rc == NFS_REQ_DROP)
    {
      /* The request was dropped */
      LogDebug(COMPONENT_DISPATCH,
               "Drop request rpc_xid=%u, program %u, version %u, function %u",
               req->rq_xid, (int)req->rq_prog,
               (int)req->rq_vers, (int)req->rq_proc);

      /* If the request is not normally cached, then the entry will be removed
       * later.  We only remove a reply that is normally cached that has been
       * dropped. */
      if (nfs_dupreq_delete(req) != DUPREQ_SUCCESS)
        {
          LogCrit(COMPONENT_DISPATCH,
                  "Attempt to delete duplicate request failed on line %d",
                  __LINE__);
        }
        goto freeargs;
    }
  else
    {
      LogFullDebug(COMPONENT_DISPATCH,
                   "Before svc_sendreply on socket %d",
                   xprt->xp_fd);

      DISP_SLOCK(xprt);

      /* encoding the result on xdr output */
      if(svc_sendreply(xprt, req, preqnfs->funcdesc->xdr_encode_func,
                       (caddr_t) res_nfs) == false)
        {
          LogDebug(COMPONENT_DISPATCH,
                  "NFS DISPATCHER: FAILURE: Error while calling "
                   "svc_sendreply on a new request. rpcxid=%u "
                   "socket=%d function:%s client:%s program:%d "
                   "nfs version:%d proc:%d xid:%u errno: %d",
                   req->rq_xid, xprt->xp_fd,
                   preqnfs->funcdesc->funcname,
                   req_ctx.client->hostaddr_str, (int)req->rq_prog,
                   (int)req->rq_vers, (int)req->rq_proc, req->rq_xid,
                   errno);
	  if (xprt->xp_type != XPRT_UDP)
	    svc_destroy(xprt);
          goto freeargs;
        }

      LogFullDebug(COMPONENT_DISPATCH,
                   "After svc_sendreply on socket %d",
                   xprt->xp_fd);

    } /* rc == NFS_REQ_DROP */


  /* Finish any request not already deleted */
  if (dpq_status == DUPREQ_SUCCESS)
      dpq_status = nfs_dupreq_finish(req, res_nfs);
  goto freeargs;

handle_err:
  /* Reject the request for authentication reason (incompatible
   * file handle) */
  if(isInfo(COMPONENT_DISPATCH))
    {
      char dumpfh[1024];
      char *reason;
      if(exportid < 0)
	      reason = "has badly formed handle";
      else if(req_ctx.export == NULL)
	      reason = "has invalid export";
      else
	      reason = "V3 not allowed on this export";
      sprint_fhandle3(dumpfh, (nfs_fh3 *) arg_nfs);
      LogMajor(COMPONENT_DISPATCH,
	       "%s Request from host %s %s, proc=%d, FH=%s",
	       progname,
	       req_ctx.client->hostaddr_str, reason,
	       (int)req->rq_proc, dumpfh);
    }
  auth_rc = AUTH_FAILED;

auth_failure:
  DISP_SLOCK(xprt);
  svcerr_auth(xprt, req, auth_rc);
  /* nb, a no-op when req is uncacheable */
  if (nfs_dupreq_delete(req) != DUPREQ_SUCCESS)
  {
	  LogCrit(COMPONENT_DISPATCH,
		  "Attempt to delete duplicate request failed on "
		  "line %d", __LINE__);
  }

freeargs:
  /* XXX no need for xprt slock across SVC_FREEARGS */
  DISP_SUNLOCK(xprt);

  /* Free the allocated resources once the work is done */
  /* Free the arguments */
  if((preqnfs->req.rq_vers == 2) ||
     (preqnfs->req.rq_vers == 3) ||
     (preqnfs->req.rq_vers == 4)) {
      if(! SVC_FREEARGS(xprt, preqnfs->funcdesc->xdr_decode_func,
                        (caddr_t) arg_nfs))
      {
        LogCrit(COMPONENT_DISPATCH,
                "NFS DISPATCHER: FAILURE: Bad SVC_FREEARGS for %s",
                preqnfs->funcdesc->funcname);
      }   
  }

  /* Finalize the request. */
  if (res_nfs)
	  nfs_dupreq_rele(req, preqnfs->funcdesc);

  if(req_ctx.client != NULL)
	  put_gsh_client(req_ctx.client);
  if(req_ctx.export != NULL)
	  put_gsh_export(req_ctx.export);
  return;
}

#ifdef _USE_9P
/**
 * @brief Execute a 9p request
 *
 * @param[in,out] req9p       9p request
 * @param[in,out] worker_data Worker's specific data
 */
static void _9p_execute( _9p_request_data_t *req9p, 
                          nfs_worker_data_t *worker_data)
{
  if( req9p->pconn->trans_type == _9P_TCP )
    _9p_tcp_process_request( req9p, worker_data ) ;
#ifdef _USE_9P_RDMA
  else if( req9p->pconn->trans_type == _9P_RDMA )
     _9p_rdma_process_request( req9p, worker_data ) ;
#endif

  return ;
} /* _9p_execute */


/**
 * @brief Free resources allocated for a 9p request
 *
 * This does not free the request itself.
 *
 * @param[in] nfsreq 9p request
 */
static void _9p_free_reqdata(_9p_request_data_t * preq9p)
{
  if( preq9p->pconn->trans_type == _9P_TCP )
          gsh_free( preq9p->_9pmsg );

  /* decrease connection refcount */
  atomic_dec_uint32_t(&preq9p->pconn->refcount);
}
#endif

/* XXX include dependency issue prevented declaring in nfs_req_queue.h */
request_data_t *nfs_rpc_dequeue_req(nfs_worker_data_t *worker);

static uint32_t worker_indexer = 0;

/**
 * @brief Initialize a worker thread
 *
 * @param[in] ctx Thread fridge context
 */

static void worker_thread_initializer(struct fridgethr_context *ctx)
{
  struct nfs_worker_data *wd
    = gsh_calloc(sizeof(struct nfs_worker_data), 1);
  char thr_name[32];

  wd->worker_index = atomic_inc_uint32_t(&worker_indexer);
  snprintf(thr_name, sizeof(thr_name), "Worker Thread #%u", wd->worker_index);

  /* Initalize thr waitq */
  init_wait_q_entry(&wd->wqe);
  wd->ctx = ctx;
  ctx->thread_info = wd;
}

/**
 * @brief Finalize a worker thread
 *
 * @param[in] ctx Thread fridge context
 */

static void worker_thread_finalizer(struct fridgethr_context *ctx)
{
  gsh_free(ctx->thread_info);
  ctx->thread_info = NULL;
}

/**
 * @brief The main function for a worker thread
 *
 * This is the body of the worker thread. Its starting arguments are
 * located in global array worker_data. The argument is no pointer but
 * the worker's index.  It then uses this index to address its own
 * worker data in the array.
 *
 * @param[in] ctx Fridge thread context
 */

static void worker_run(struct fridgethr_context *ctx)
{
  struct nfs_worker_data *worker_data = ctx->thread_info;
  request_data_t *nfsreq;
  gsh_xprt_private_t *xu = NULL;
  uint32_t reqcnt;

  /* Worker's loop */
  while (!fridgethr_you_should_break(ctx))
    {
      nfsreq = nfs_rpc_dequeue_req(worker_data);

      if(!nfsreq)
	{
          continue;
	}

/* need to do a getpeername(2) on the socket fd before we dive into the
 * rpc_execute.  9p is messy but we do have the fd....
 */

      switch(nfsreq->rtype)
       {
       case NFS_REQUEST:
           /* check for destroyed xprts */
           xu = (gsh_xprt_private_t *) nfsreq->r_u.nfs->xprt->xp_u1;
           pthread_mutex_lock(&nfsreq->r_u.nfs->xprt->xp_lock);
           if (nfsreq->r_u.nfs->xprt->xp_flags & SVC_XPRT_FLAG_DESTROYED) {
               pthread_mutex_unlock(&nfsreq->r_u.nfs->xprt->xp_lock);
               goto finalize_req;
           }
           reqcnt = xu->req_cnt;
           pthread_mutex_unlock(&nfsreq->r_u.nfs->xprt->xp_lock);
           /* execute */
           LogDebug(COMPONENT_DISPATCH,
                    "NFS protocol request, nfsreq=%p xprt=%p req_cnt=%d",
                    nfsreq,
                    nfsreq->r_u.nfs->xprt,
                    reqcnt);
           nfs_rpc_execute(nfsreq, worker_data);
           break;

       case NFS_CALL:
           /* NFSv4 rpc call (callback) */
           nfs_rpc_dispatch_call(nfsreq->r_u.call, 0 /* XXX flags */);
           break;

#ifdef _USE_9P
       case _9P_REQUEST:
           _9p_execute(&nfsreq->r_u._9p, worker_data);
           break;
#endif
       }

    finalize_req:
           /* XXX needed? */
           LogFullDebug(COMPONENT_DISPATCH, "Signaling completion of request");

           switch(nfsreq->rtype) {
           case NFS_REQUEST:
               /* adjust req_cnt and return xprt ref */
               gsh_xprt_unref(nfsreq->r_u.nfs->xprt, XPRT_PRIVATE_FLAG_DECREQ);
               break;
           case NFS_CALL:
               break;
           default:
               break;
           }

      /* Free the req by releasing the entry */
      LogFullDebug(COMPONENT_DISPATCH,
                   "Invalidating processed entry");
   
#ifdef _USE_9P
      if( nfsreq->rtype == _9P_REQUEST)
              _9p_free_reqdata(&nfsreq->r_u._9p);
      else
#endif
          switch(nfsreq->rtype) {
          case NFS_REQUEST:
              pool_free(request_data_pool, nfsreq->r_u.nfs);
              break;
          default:
              break;
          }

      pool_free(request_pool, nfsreq);
    }
}

int worker_init(void)
{
  struct fridgethr_params frp;
  int rc = 0;

  memset(&frp, 0, sizeof(struct fridgethr_params));
  frp.thr_max = nfs_param.core_param.nb_worker;
  frp.thr_min = nfs_param.core_param.nb_worker;
  frp.flavor = fridgethr_flavor_looper;
  frp.thread_initialize = worker_thread_initializer;
  frp.thread_finalize = worker_thread_finalizer;
  frp.wake_threads = nfs_rpc_queue_awaken;
  frp.wake_threads_arg = &nfs_req_st;

  rc = fridgethr_init(&worker_fridge,
		      "Workers",
		      &frp);
  if (rc != 0)
    {
      LogMajor(COMPONENT_DISPATCH,
	       "Unable to initialize worker fridge: %d", rc);
      return rc;
    }

  rc = frigethr_populate(worker_fridge,
			 worker_run,
			 NULL);

  if (rc != 0)
    {
      LogMajor(COMPONENT_DISPATCH,
	       "Unable to populate worker fridge: %d", rc);
    }

  return rc;
}

int worker_shutdown(void)
{
  int rc = fridgethr_sync_command(worker_fridge,
				  fridgethr_comm_stop,
				  120);

  if (rc == ETIMEDOUT)
    {
      LogMajor(COMPONENT_DISPATCH,
	       "Shutdown timed out, cancelling threads.");
      fridgethr_cancel(worker_fridge);
    }
  else if (rc != 0)
    {
      LogMajor(COMPONENT_DISPATCH,
	       "Failed shutting down worker threads: %d",
	       rc);
    }
  return rc;
}

int worker_pause(void)
{
  int rc = fridgethr_sync_command(worker_fridge,
				  fridgethr_comm_pause,
				  120);

  if (rc != 0)
    {
      LogMajor(COMPONENT_DISPATCH,
	       "Failed pausing worker threads: %d",
	       rc);
    }
  return rc;
}

int worker_resume(void)
{
  int rc = fridgethr_sync_command(worker_fridge,
				  fridgethr_comm_run,
				  120);

  if (rc != 0)
    {
      LogMajor(COMPONENT_DISPATCH,
	       "Failed resuming worker threads: %d",
	       rc);
    }
  return rc;
}<|MERGE_RESOLUTION|>--- conflicted
+++ resolved
@@ -399,116 +399,6 @@
 #define nlm4_Unsupported_Free nlm_Null_Free
 
 const nfs_function_desc_t nlm4_func_desc[] = {
-<<<<<<< HEAD
-  [NLMPROC4_NULL] = {
-      nlm_Null, nlm_Null_Free, (xdrproc_t) xdr_void,
-      (xdrproc_t) xdr_void, "nlm_Null",
-      NOTHING_SPECIAL},
-  [NLMPROC4_TEST] = {
-      nlm4_Test, nlm4_Test_Free, (xdrproc_t) xdr_nlm4_testargs,
-      (xdrproc_t) xdr_nlm4_testres, "nlm4_Test",
-      NEEDS_CRED},
-  [NLMPROC4_LOCK] = {
-      nlm4_Lock, nlm4_Lock_Free, (xdrproc_t) xdr_nlm4_lockargs,
-      (xdrproc_t) xdr_nlm4_res, "nlm4_Lock",
-      NEEDS_CRED},
-  [NLMPROC4_CANCEL] = {
-      nlm4_Cancel, nlm4_Cancel_Free, (xdrproc_t) xdr_nlm4_cancargs,
-      (xdrproc_t) xdr_nlm4_res, "nlm4_Cancel",
-      NEEDS_CRED},
-  [NLMPROC4_UNLOCK] = {
-      nlm4_Unlock, nlm4_Unlock_Free, (xdrproc_t) xdr_nlm4_unlockargs,
-      (xdrproc_t) xdr_nlm4_res, "nlm4_Unlock",
-      NEEDS_CRED},
-  [NLMPROC4_GRANTED] = {
-      nlm4_Unsupported, nlm4_Unsupported_Free, (xdrproc_t) xdr_void,
-      (xdrproc_t) xdr_void, "nlm4_Granted",
-      NOTHING_SPECIAL},
-  [NLMPROC4_TEST_MSG] = {
-      nlm4_Test_Message, nlm4_Test_Free,
-      (xdrproc_t) xdr_nlm4_testargs,
-      (xdrproc_t) xdr_void, "nlm4_Test_msg",
-      NEEDS_CRED},
-  [NLMPROC4_LOCK_MSG] = {
-      nlm4_Lock_Message, nlm4_Lock_Free,
-      (xdrproc_t) xdr_nlm4_lockargs,
-      (xdrproc_t) xdr_void, "nlm4_Lock_msg",
-      NEEDS_CRED},
-  [NLMPROC4_CANCEL_MSG] = {
-      nlm4_Cancel_Message, nlm4_Cancel_Free,
-      (xdrproc_t) xdr_nlm4_cancargs,
-      (xdrproc_t) xdr_void, "nlm4_Cancel_msg",
-      NEEDS_CRED},
-  [NLMPROC4_UNLOCK_MSG] = {
-      nlm4_Unlock_Message, nlm4_Unlock_Free,
-      (xdrproc_t) xdr_nlm4_unlockargs,
-      (xdrproc_t) xdr_void, "nlm4_Unlock_msg",
-      NEEDS_CRED},
-  [NLMPROC4_GRANTED_MSG] = {
-      nlm4_Unsupported, nlm4_Unsupported_Free, (xdrproc_t) xdr_void,
-      (xdrproc_t) xdr_void, "nlm4_Granted_msg",
-      NOTHING_SPECIAL},
-  [NLMPROC4_TEST_RES] = {
-      nlm4_Unsupported, nlm4_Unsupported_Free, (xdrproc_t) xdr_void,
-      (xdrproc_t) xdr_void, "nlm4_Test_res",
-      NOTHING_SPECIAL},
-  [NLMPROC4_LOCK_RES] = {
-      nlm4_Unsupported, nlm4_Unsupported_Free, (xdrproc_t) xdr_void,
-      (xdrproc_t) xdr_void, "nlm4_Lock_res",
-      NOTHING_SPECIAL},
-  [NLMPROC4_CANCEL_RES] = {
-      nlm4_Unsupported, nlm4_Unsupported_Free, (xdrproc_t) xdr_void,
-      (xdrproc_t) xdr_void, "nlm4_Cancel_res",
-      NOTHING_SPECIAL},
-  [NLMPROC4_UNLOCK_RES] = {
-      nlm4_Unsupported, nlm4_Unsupported_Free, (xdrproc_t) xdr_void,
-      (xdrproc_t) xdr_void, "nlm4_Unlock_res",
-      NOTHING_SPECIAL},
-  [NLMPROC4_GRANTED_RES] = {
-      nlm4_Granted_Res, nlm4_Granted_Res_Free, (xdrproc_t) xdr_nlm4_res,
-      (xdrproc_t) xdr_void, "nlm4_Granted_res",
-      NOTHING_SPECIAL},
-  [NLMPROC4_SM_NOTIFY] = {
-      nlm4_Sm_Notify, nlm4_Sm_Notify_Free,
-      (xdrproc_t) xdr_nlm4_sm_notifyargs, (xdrproc_t) xdr_void,
-      "nlm4_sm_notify",
-      NOTHING_SPECIAL},
-  [17] = {
-      nlm4_Unsupported, nlm4_Unsupported_Free,
-      (xdrproc_t) xdr_void, (xdrproc_t) xdr_void,
-      "nlm4_Granted_res",
-      NOTHING_SPECIAL},
-  [18] = {
-      nlm4_Unsupported, nlm4_Unsupported_Free,
-      (xdrproc_t) xdr_void, (xdrproc_t) xdr_void,
-      "nlm4_Granted_res",
-      NOTHING_SPECIAL},
-  [19] = {
-      nlm4_Unsupported, nlm4_Unsupported_Free,
-      (xdrproc_t) xdr_void, (xdrproc_t) xdr_void,
-      "nlm4_Granted_res",
-      NOTHING_SPECIAL},
-  [NLMPROC4_SHARE] {nlm4_Share, nlm4_Share_Free,
-                    (xdrproc_t) xdr_nlm4_shareargs, (xdrproc_t) xdr_nlm4_shareres,
-                    "nlm4_Share",
-                    NEEDS_CRED},
-  [NLMPROC4_UNSHARE] = {nlm4_Unshare, nlm4_Unshare_Free,
-                        (xdrproc_t) xdr_nlm4_shareargs, (xdrproc_t) xdr_nlm4_shareres,
-                        "nlm4_Unshare",
-                        NEEDS_CRED},
-  [NLMPROC4_NM_LOCK] = {
-                        /* NLM_NM_LOCK uses the same handling as NLM_LOCK except for
-                         * monitoring, nlm4_Lock will make that determination.
-                         */
-                        nlm4_Lock, nlm4_Lock_Free,
-                        (xdrproc_t) xdr_nlm4_lockargs, (xdrproc_t) xdr_nlm4_res,
-                        "nlm4_Nm_lock",
-                        NEEDS_CRED},
-  [NLMPROC4_FREE_ALL] = {nlm4_Free_All, nlm4_Free_All_Free,
-                         (xdrproc_t) xdr_nlm4_free_allargs, (xdrproc_t) xdr_void,
-                         "nlm4_Free_all",
-                         NOTHING_SPECIAL},
-=======
 	[NLMPROC4_NULL] = {
 		.service_function = nlm_Null,
 		.free_function = nlm_Null_Free,
@@ -620,7 +510,7 @@
 		.xdr_decode_func = (xdrproc_t) xdr_nlm4_res,
 		.xdr_encode_func = (xdrproc_t) xdr_void,
 		.funcname = "nlm4_Granted_res",
-		.dispatch_behaviour = NEEDS_CRED | NEEDS_EXPORT},
+		.dispatch_behaviour = NOTHING_SPECIAL},
 	[NLMPROC4_SM_NOTIFY] = {
 		.service_function = nlm4_Sm_Notify,
 		.free_function = nlm4_Sm_Notify_Free,
@@ -680,7 +570,6 @@
 		.xdr_encode_func = (xdrproc_t) xdr_void,
 		.funcname = "nlm4_Free_all",
 		.dispatch_behaviour = NOTHING_SPECIAL},
->>>>>>> e410d0c5
 };
 
 const nfs_function_desc_t rquota1_func_desc[] = {
