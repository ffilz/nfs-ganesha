/*
 * vim:noexpandtab:shiftwidth=8:tabstop=8:
 *
 * Copyright (C) 2010, The Linux Box Corporation
 * Contributor : Matt Benjamin <matt@linuxbox.com>
 *
 * Some portions Copyright CEA/DAM/DIF  (2008)
 * contributeur : Philippe DENIEL   philippe.deniel@cea.fr
 *                Thomas LEIBOVICI  thomas.leibovici@cea.fr
 *
 *
 * This program is free software; you can redistribute it and/or
 * modify it under the terms of the GNU Lesser General Public
 * License as published by the Free Software Foundation; either
 * version 3 of the License, or (at your option) any later version.
 *
 * This program is distributed in the hope that it will be useful,
 * but WITHOUT ANY WARRANTY; without even the implied warranty of
 * MERCHANTABILITY or FITNESS FOR A PARTICULAR PURPOSE.  See the GNU
 * Lesser General Public License for more details.
 *
 * You should have received a copy of the GNU Lesser General Public
 * License along with this library; if not, write to the Free Software
 * Foundation, Inc., 51 Franklin Street, Fifth Floor, Boston, MA
 * 02110-1301 USA
 *
 * -------------
 */

/**
 * @addtogroup FSAL_MDCACHE
 * @{
 */

#include "config.h"
#include <sys/types.h>
#include <sys/param.h>
#include <time.h>
#include <pthread.h>
#include <assert.h>
#include <sys/time.h>
#include <sys/resource.h>
#include <misc/timespec.h>
#include <stdio.h>
#include <stdbool.h>
#include <stdint.h>
#include <unistd.h>
#include "fsal.h"
#include "fsal_convert.h"
#include "FSAL/fsal_commonlib.h"
#include "nfs_core.h"
#include "log.h"
#include "mdcache_lru.h"
#include "mdcache_hash.h"
#include "abstract_atomic.h"
#include "gsh_intrinsic.h"
#include "sal_functions.h"
#include "nfs_exports.h"
#ifdef USE_LTTNG
#include "gsh_lttng/mdcache.h"
#endif

/**
 *
 * @file mdcache_lru.c
 * @author Matt Benjamin <matt@linuxbox.com>
 * @brief Constant-time cache inode cache management implementation
 */

/**
 * @page LRUOverview LRU Overview
 *
 * This module implements a constant-time cache management strategy
 * based on LRU.  Some ideas are taken from 2Q [Johnson and Shasha 1994]
 * and MQ [Zhou, Chen, Li 2004].  In this system, cache management does
 * interact with cache entry lifecycle, but the lru queue is not a garbage
 * collector. Most imporantly, cache management operations execute in constant
 * time, as expected with LRU (and MQ).
 *
 * Cache entries in use by a currently-active protocol request (or other
 * operation) have a positive refcount, and threfore should not be present
 * at the cold end of an lru queue if the cache is well-sized.
 *
 * As noted below, initial references to cache entries may only be granted
 * under the cache inode hash table latch.  Likewise, entries must first be
 * made unreachable to the cache inode hash table, then independently reach
 * a refcnt of 0, before they may be disposed or recycled.
 */

struct lru_state lru_state;

/**
 * A single queue structure.
 */

struct lru_q {
	struct glist_head q;	/* LRU is at HEAD, MRU at tail */
	enum lru_q_id id;
	uint64_t size;
};


/**
 * A single queue lane, holding all entries.
 */

struct lru_q_lane {
	struct lru_q L1;
	struct lru_q L2;
	struct lru_q cleanup;	/* deferred cleanup */
	pthread_mutex_t mtx;
	/* LRU thread scan position */
	struct {
		bool active;
		struct glist_head *glist;
		struct glist_head *glistn;
	} iter;
	 CACHE_PAD(0);
};

/* The queue lock and the partition lock interact.  The partition lock must
 * always be taken before the queue lock to avoid deadlock */
#ifdef USE_LTTNG
#define QLOCK(qlane) \
	do { \
		PTHREAD_MUTEX_lock(&(qlane)->mtx); \
		tracepoint(mdcache, qlock, __func__, __LINE__, qlane); \
	} while (0)

#define QUNLOCK(qlane) \
	do { \
		PTHREAD_MUTEX_unlock(&(qlane)->mtx); \
		tracepoint(mdcache, qunlock, __func__, __LINE__, qlane); \
	} while (0)
#else
#define QLOCK(qlane) \
	PTHREAD_MUTEX_lock(&(qlane)->mtx)
#define QUNLOCK(qlane) \
	PTHREAD_MUTEX_unlock(&(qlane)->mtx)
#endif

/**
 * A multi-level LRU algorithm inspired by MQ [Zhou].  Transition from
 * L1 to L2 implies various checks (open files, etc) have been
 * performed, so ensures they are performed only once.  A
 * correspondence to the "scan resistance" property of 2Q and MQ is
 * accomplished by recycling/clean loads onto the LRU of L1.  Async
 * processing onto L2 constrains oscillation in this algorithm.
 */

static struct lru_q_lane LRU[LRU_N_Q_LANES];
static struct lru_q_lane CHUNK_LRU[LRU_N_Q_LANES];

/**
 * The refcount mechanism distinguishes 3 key object states:
 *
 * 1. unreferenced (unreachable)
 * 2. unincremented, but reachable
 * 3. incremented
 *
 * It seems most convenient to make unreferenced correspond to refcount==0.
 * Then refcount==1 is a SENTINEL_REFCOUNT in which the only reference to
 * the entry is the set of functions which can grant new references.  An
 * object with refcount > 1 has been referenced by some thread, which must
 * release its reference at some point.
 *
 * More specifically, in the current implementation, reachability is
 * serialized by the cache lookup table latch.
 *
 * Currently, I propose to distinguish between objects with positive refcount
 * and objects with state.  The latter could be evicted, in the normal case,
 * only with loss of protocol correctness, but may have only the sentinel
 * refcount.  To preserve constant time operation, they are stored in an
 * independent partition of the LRU queue.
 */

static struct fridgethr *lru_fridge;

enum lru_edge {
	LRU_LRU,	/* LRU */
	LRU_MRU		/* MRU */
};

static const uint32_t FD_FALLBACK_LIMIT = 0x400;

/* Some helper macros */
#define LRU_NEXT(n) \
	(atomic_inc_uint32_t(&(n)) % LRU_N_Q_LANES)

/* Delete lru, use iif the current thread is not the LRU
 * thread.  The node being removed is lru, glist a pointer to L1's q,
 * qlane its lane. */
#define LRU_DQ_SAFE(lru, q) \
	do { \
		if ((lru)->qid == LRU_ENTRY_L1) { \
			struct lru_q_lane *qlane = &LRU[(lru)->lane]; \
			if (unlikely((qlane->iter.active) && \
				     ((&(lru)->q) == qlane->iter.glistn))) { \
				qlane->iter.glistn = (lru)->q.next; \
			} \
		} \
		glist_del(&(lru)->q); \
		--((q)->size); \
	} while (0)

#define CHUNK_LRU_DQ_SAFE(lru, qq) \
	do { \
		if ((lru)->qid == LRU_ENTRY_L1) { \
			struct lru_q_lane *qlane = &CHUNK_LRU[(lru)->lane]; \
			if (unlikely((qlane->iter.active) && \
				     ((&(lru)->q) == qlane->iter.glistn))) { \
				qlane->iter.glistn = (lru)->q.next; \
			} \
		} \
		glist_del(&(lru)->q); \
		--((qq)->size); \
	} while (0)

#define LRU_ENTRY_L1_OR_L2(e) \
	(((e)->lru.qid == LRU_ENTRY_L2) || \
	 ((e)->lru.qid == LRU_ENTRY_L1))

#define LRU_ENTRY_RECLAIMABLE(e, n) \
	(LRU_ENTRY_L1_OR_L2(e) && \
	((n) == LRU_SENTINEL_REFCOUNT+1) && \
	 ((e)->fh_hk.inavl))

/**
 * @brief Initialize a single base queue.
 *
 * This function initializes a single queue partition (L1, L2,
 * etc)
 */
static inline void
lru_init_queue(struct lru_q *q, enum lru_q_id qid)
{
	glist_init(&q->q);
	q->id = qid;
	q->size = 0;
}

static inline void
lru_init_queues(void)
{
	int ix;

	for (ix = 0; ix < LRU_N_Q_LANES; ++ix) {
		struct lru_q_lane *qlane;

		/* Initialize mdcache_entry_t LRU */
		qlane = &LRU[ix];

		/* one mutex per lane */
		PTHREAD_MUTEX_init(&qlane->mtx, NULL);

		/* init iterator */
		qlane->iter.active = false;

		/* init lane queues */
		lru_init_queue(&LRU[ix].L1, LRU_ENTRY_L1);
		lru_init_queue(&LRU[ix].L2, LRU_ENTRY_L2);
		lru_init_queue(&LRU[ix].cleanup, LRU_ENTRY_CLEANUP);

		/* Initialize dir_chunk LRU */
		qlane = &CHUNK_LRU[ix];

		/* one mutex per lane */
		PTHREAD_MUTEX_init(&qlane->mtx, NULL);

		/* init iterator */
		qlane->iter.active = false;

		/* init lane queues */
		lru_init_queue(&CHUNK_LRU[ix].L1, LRU_ENTRY_L1);
		lru_init_queue(&CHUNK_LRU[ix].L2, LRU_ENTRY_L2);
		lru_init_queue(&CHUNK_LRU[ix].cleanup, LRU_ENTRY_CLEANUP);
	}
}

/**
 * @brief Return a pointer to the current queue of entry
 *
 * This function returns a pointer to the queue on which entry is linked,
 * or NULL if entry is not on any queue.
 *
 * @note The caller @a MUST hold the lane lock
 *
 * @param[in] entry  The entry.
 *
 * @return A pointer to entry's current queue, NULL if none.
 */
static inline struct lru_q *
lru_queue_of(mdcache_entry_t *entry)
{
	struct lru_q *q;

	switch (entry->lru.qid) {
	case LRU_ENTRY_L1:
		q = &LRU[(entry->lru.lane)].L1;
		break;
	case LRU_ENTRY_L2:
		q = &LRU[(entry->lru.lane)].L2;
		break;
	case LRU_ENTRY_CLEANUP:
		q = &LRU[(entry->lru.lane)].cleanup;
		break;
	default:
		/* LRU_NO_LANE */
		q = NULL;
		break;
	}			/* switch */

	return q;
}

/**
 * @brief Return a pointer to the current queue of chunk
 *
 * This function returns a pointer to the queue on which a chunk is linked,
 * or NULL if chunk is not on any queue.
 *
 * @note The caller @a MUST hold the lane lock
 *
 * @param[in] chunk  The chunk.
 *
 * @return A pointer to chunk's current queue, NULL if none.
 */
static inline struct lru_q *
chunk_lru_queue_of(struct dir_chunk *chunk)
{
	struct lru_q *q;

	switch (chunk->chunk_lru.qid) {
	case LRU_ENTRY_L1:
		q = &CHUNK_LRU[(chunk->chunk_lru.lane)].L1;
		break;
	case LRU_ENTRY_L2:
		q = &CHUNK_LRU[(chunk->chunk_lru.lane)].L2;
		break;
	case LRU_ENTRY_CLEANUP:
		q = &CHUNK_LRU[(chunk->chunk_lru.lane)].cleanup;
		break;
	default:
		/* LRU_NO_LANE */
		q = NULL;
		break;
	}			/* switch */

	return q;
}

/**
 * @brief Get the appropriate lane for a LRU chunk or entry
 *
 * This function gets the LRU lane by taking the modulus of the
 * supplied pointer.
 *
 * @param[in] entry  A pointer to a LRU chunk or entry
 *
 * @return The LRU lane in which that entry should be stored.
 */
static inline uint32_t
lru_lane_of(void *entry)
{
	return (uint32_t) ((((uintptr_t) entry) / 2*sizeof(uintptr_t))
				% LRU_N_Q_LANES);
}

/**
 * @brief Insert an entry into the specified queue and lane
 *
 * This function determines the queue corresponding to the supplied
 * lane and flags, inserts the entry into that queue, and updates the
 * entry to hold the flags and lane.
 *
 * @note The caller MUST hold a lock on the queue lane.
 *
 * @param[in] lru    The LRU entry to insert
 * @param[in] q      The queue to insert on
 * @param[in] edge   One of LRU_LRU or LRU_MRU
 */
static inline void
lru_insert(mdcache_lru_t *lru, struct lru_q *q, enum lru_edge edge)
{
	lru->qid = q->id;	/* initial */
	if (lru->qid == LRU_ENTRY_CLEANUP)
		atomic_set_uint32_t_bits(&lru->flags, LRU_CLEANUP);

	switch (edge) {
	case LRU_LRU:
		glist_add(&q->q, &lru->q);
		break;
	case LRU_MRU:
	default:
		glist_add_tail(&q->q, &lru->q);
		break;
	}
	++(q->size);
}

/**
 * @brief Insert an entry into the specified queue and lane with locking
 *
 * This function determines the queue corresponding to the supplied
 * lane and flags, inserts the entry into that queue, and updates the
 * entry to hold the flags and lane.
 *
 * @note The caller MUST NOT hold a lock on the queue lane.
 *
 * @param[in] lru    The LRU entry to insert
 * @param[in] q      The queue to insert on
 * @param[in] edge   One of LRU_LRU or LRU_MRU
 */
static inline void
lru_insert_entry(mdcache_entry_t *entry, struct lru_q *q, enum lru_edge edge)
{
	mdcache_lru_t *lru = &entry->lru;
	struct lru_q_lane *qlane = &LRU[lru->lane];

	QLOCK(qlane);

	lru_insert(lru, q, edge);

	QUNLOCK(qlane);
}

/**
 * @brief Insert a chunk into the specified queue and lane with locking
 *
 * This function determines the queue corresponding to the supplied
 * lane and flags, inserts the chunk into that queue, and updates the
 * chunk to hold the flags and lane.
 *
 * @note The caller MUST NOT hold a lock on the queue lane.
 *
 * @param[in] lru    The LRU chunk to insert
 * @param[in] q      The queue to insert on
 * @param[in] edge   One of LRU_LRU or LRU_MRU
 */
static inline void
lru_insert_chunk(struct dir_chunk *chunk, struct lru_q *q, enum lru_edge edge)
{
	mdcache_lru_t *lru = &chunk->chunk_lru;
	struct lru_q_lane *qlane = &CHUNK_LRU[lru->lane];

	QLOCK(qlane);

	lru_insert(lru, q, edge);

	QUNLOCK(qlane);
}

/**
 * @brief Clean an entry for recycling.
 *
 * This function cleans an entry up before it's recycled or freed.
 *
 * @param[in] entry  The entry to clean
 */
static inline void
mdcache_lru_clean(mdcache_entry_t *entry)
{
	fsal_status_t status = {0, 0};

	/* Free SubFSAL resources */
	if (entry->sub_handle) {
		/* There are four basic paths to get here.
		 *
		 * One path is that this cache entry is being reaped. In that
		 * case, if an unexport is in progress removing the last export
		 * this entry was mapped to, in the process of being completely
		 * detached from an export, it also became unreapable (placed on
		 * the LRU_ENTRY_CLEANUP queue not L1 or L2). Therefore, if we
		 * get here with a reaped entry, it MUST still be attached to
		 * an export.
		 *
		 * Another path to get here is the export is still valid, and
		 * this entry is being killed. In that case, all the export
		 * stuff is fine.
		 *
		 * Another path is that we have removed the final export, and
		 * unexport is releasing the last reference. In that case,
		 * the unexport process has the export in question in the op_ctx
		 * so we are fine.
		 *
		 * The final case is that this entry was referenced by a thread
		 * other than the unexport, and the operational thread is the
		 * one releasing the last LRU reference. In that case, the
		 * caller's op_ctx must have the correct export.
		 *
		 * This is true even for operations that require two handles.
		 * NFS v3 checks for xdev before converting from a handle to an
		 * LRU reference. NFS v4 holds an LRU reference for the saved FH
		 * so the last reference can only be dropped when the saved FH
		 * is cleaned up, which will be done with the correct op_ctx. 9P
		 * also assures that LRU references are released with the proper
		 * op_ctx.
		 *
		 * So in all cases, we can either trust the current export, or
		 * we can use the first_export_id to get a valid export for
		 * a reaping case.
		 */
		struct root_op_context ctx;
		struct req_op_context *saved_ctx = op_ctx;
		int32_t export_id;
		struct gsh_export *export;

		/* Find the first export id. */
		export_id = atomic_fetch_int32_t(&entry->first_export_id);

		if (export_id >= 0 && op_ctx != NULL &&
		    op_ctx->ctx_export != NULL &&
		    op_ctx->ctx_export->export_id != export_id) {
			/* We can't be sure the op_ctx has a valid export_id for
			 * this entry, so we'll use the first export_id and set
			 * up a new op_ctx.
			 *
			 * Get a reference to the first_export_id.
			 */
			export = get_gsh_export(export_id);

			if (export == NULL) {
				/* This really should not happen, if an unexport
				 * is in progress, the export_id is now not
				 * removed until after mdcache has detached all
				 * entries from the export. An entry that is
				 * actually in the process of being detached has
				 * an LRU reference which prevents it from being
				 * reaped, so there is no path to get into
				 * mdcache_lru_clean without the export still
				 * being valid.
				 */
				LogFatal(COMPONENT_CACHE_INODE,
					 "An entry (%p) having an unmappable export_id (%"
					 PRIi32") is unexpected",
					 entry, export_id);
			}

			LogFullDebug(COMPONENT_CACHE_INODE,
				     "Creating a new context with export id%"
				     PRIi32,
				     export_id);

			init_root_op_context(&ctx, export, export->fsal_export,
					     0, 0, UNKNOWN_REQUEST);
		} else {
			/* We MUST have a valid op_ctx based on the conditions
			 * we could get here. first_export_id coild be -1 or it
			 * could match the current op_ctx export. In either case
			 * we will trust the current op_ctx.
			 */
			assert(op_ctx);
			assert(op_ctx->ctx_export);
			LogFullDebug(COMPONENT_CACHE_INODE,
				     "Trusting op_ctx export id %"PRIu16,
				     op_ctx->ctx_export->export_id);
		}

		/* Make sure any FSAL global file descriptor is closed.
		 * Don't bother with the content_lock since we have exclusive
		 * ownership of this entry.
		 */
		status = fsal_close(&entry->obj_handle);

		if (FSAL_IS_ERROR(status)) {
			LogCrit(COMPONENT_CACHE_INODE_LRU,
				"Error closing file in cleanup: %s",
				fsal_err_txt(status));
		}

		subcall(
			entry->sub_handle->obj_ops.release(entry->sub_handle)
		       );
		entry->sub_handle = NULL;

		if (op_ctx != saved_ctx) {
			/* We had to use our own op_ctx, clean it up and revert
			 * to the saved op_ctx.
			 */
			put_gsh_export(op_ctx->ctx_export);
			op_ctx = saved_ctx;
		}
	}

	/* Done with the attrs */
	fsal_release_attrs(&entry->attrs);

	/* Clean our handle */
	fsal_obj_handle_fini(&entry->obj_handle);

	/* Clean out the export mapping before deconstruction */
	mdc_clean_entry(entry);

	/* Finalize last bits of the cache entry, delete the key if any and
	 * destroy the rw locks.
	 */
	mdcache_key_delete(&entry->fh_hk.key);
	PTHREAD_RWLOCK_destroy(&entry->content_lock);
	PTHREAD_RWLOCK_destroy(&entry->attr_lock);
}

/**
 * @brief Try to pull an entry off the queue
 *
 * This function examines the end of the specified queue and if the
 * entry found there can be re-used, it returns with the entry
 * locked.  Otherwise, it returns NULL.
 *
 * This function follows the locking discipline detailed above.  It
 * returns an lru entry removed from the queue system and which we are
 * permitted to dispose or recycle.
 *
 * @note The caller @a MUST @a NOT hold the lane lock
 *
 * @param[in] qid  Queue to reap
 * @return Available entry if found, NULL otherwise
 */

static uint32_t reap_lane;

static inline mdcache_lru_t *
lru_reap_impl(enum lru_q_id qid)
{
	uint32_t lane;
	struct lru_q_lane *qlane;
	struct lru_q *lq;
	mdcache_lru_t *lru;
	mdcache_entry_t *entry;
	uint32_t refcnt;
	cih_latch_t latch;
	int ix;

	lane = LRU_NEXT(reap_lane);
	for (ix = 0; ix < LRU_N_Q_LANES; ++ix, lane = LRU_NEXT(reap_lane)) {
		qlane = &LRU[lane];
		lq = (qid == LRU_ENTRY_L1) ? &qlane->L1 : &qlane->L2;

		QLOCK(qlane);
		lru = glist_first_entry(&lq->q, mdcache_lru_t, q);
		if (!lru) {
			QUNLOCK(qlane);
			continue;
		}
		refcnt = atomic_inc_int32_t(&lru->refcnt);
		entry = container_of(lru, mdcache_entry_t, lru);
		QUNLOCK(qlane);

		if (unlikely(refcnt != (LRU_SENTINEL_REFCOUNT + 1))) {
			/* cant use it. */
			mdcache_put(entry);
			continue;
		}
		/* potentially reclaimable */
		/* entry must be unreachable from CIH when recycled */
		if (cih_latch_entry(&entry->fh_hk.key, &latch, CIH_GET_WLOCK,
				    __func__, __LINE__)) {
			QLOCK(qlane);
			refcnt = atomic_fetch_int32_t(&entry->lru.refcnt);
			/* there are two cases which permit reclaim,
			 * entry is:
			 * 1. reachable but unref'd (refcnt==2)
			 * 2. unreachable, being removed (plus refcnt==0)
			 *  for safety, take only the former
			 */
			if (LRU_ENTRY_RECLAIMABLE(entry, refcnt)) {
				/* it worked */
				struct lru_q *q = lru_queue_of(entry);

#ifdef USE_LTTNG
				tracepoint(mdcache, mdc_lru_reap, __func__,
					   __LINE__, entry,
					   entry->lru.refcnt);
#endif
				LRU_DQ_SAFE(lru, q);
				entry->lru.qid = LRU_ENTRY_NONE;
				QUNLOCK(qlane);
				cih_remove_latched(entry, &latch,
						   CIH_REMOVE_UNLOCK);
				/* Note, we're not releasing our ref here.
				 * cih_remove_latched() called
				 * mdcache_lru_unref(), which released the
				 * sentinal ref, leaving just the one ref we
				 * took earlier.  Returning this as is leaves it
				 * with a ref of 1 (ie, just the sentinal ref)
				 * */
				goto out;
			}
			cih_hash_release(&latch);
			QUNLOCK(qlane);
			/* return the ref we took above--unref deals
			 * correctly with reclaim case */
			mdcache_lru_unref(entry);
		} else {
			/* ! QLOCKED but needs to be Unref'ed */
			mdcache_lru_unref(entry);
			continue;
		}
	}			/* foreach lane */

	/* ! reclaimable */
	lru = NULL;
 out:
	return lru;
}

static inline mdcache_lru_t *
lru_try_reap_entry(void)
{
	mdcache_lru_t *lru;

	if (lru_state.entries_used < lru_state.entries_hiwat)
		return NULL;

	/* XXX dang why not start with the cleanup list? */
	lru = lru_reap_impl(LRU_ENTRY_L2);
	if (!lru)
		lru = lru_reap_impl(LRU_ENTRY_L1);

	return lru;
}

/**
 * @brief Try to pull an chunk off the queue
 *
 * This function examines the end of the specified queue and if the
 * chunk found there can be re-used.  Otherwise, it returns NULL.
 *
 * This function follows the locking discipline detailed above.  It
 * returns an lru object removed from the queue system and which we are
 * permitted to dispose or recycle.
 *
 * This function can reap a chunk from the directory a chunk is requested
 * for. In that case, since the content_lock is already held, we can
 * proceed somewhat easier.
 *
 * @note The caller @a MUST @a NOT hold the lane lock
 *
 * @param[in] qid     Queue to reap
 * @param[in] parent  The directory we desire a chunk for
 *
 * @return Available chunk if found, NULL otherwise
 */

static uint32_t chunk_reap_lane;

static inline mdcache_lru_t *
lru_reap_chunk_impl(enum lru_q_id qid, mdcache_entry_t *parent)
{
	uint32_t lane;
	struct lru_q_lane *qlane;
	struct lru_q *lq;
	mdcache_lru_t *lru;
	mdcache_entry_t *entry;
	struct dir_chunk *chunk;
	int ix;

	lane = LRU_NEXT(chunk_reap_lane);

	for (ix = 0;
	     ix < LRU_N_Q_LANES;
	     ++ix, lane = LRU_NEXT(chunk_reap_lane)) {

		qlane = &CHUNK_LRU[lane];
		lq = (qid == LRU_ENTRY_L1) ? &qlane->L1 : &qlane->L2;

		QLOCK(qlane);
		lru = glist_first_entry(&lq->q, mdcache_lru_t, q);

		if (!lru) {
			QUNLOCK(qlane);
			continue;
		}

		/* Get the chunk and parent entry that owns the chunk, all of
		 * this is valid because we hold the QLANE lock, the chunk was
		 * in the LRU, and thus the chunk is not yet being destroyed,
		 * and thus the parent entry must still also be valid.
		 */
		chunk = container_of(lru, struct dir_chunk, chunk_lru);
		entry = chunk->parent;

		/* If this chunk belongs to the parent seeking another chunk,
		 * or if we can get the content_lock for the chunk's parent,
		 * we can reap this chunk.
		 */
		if (entry == parent ||
		    pthread_rwlock_trywrlock(&entry->content_lock) == 0) {
			/* This chunk is eligible for reaping, we can proceed.
			 */
			if (entry != parent) {
				/* We need an LRU ref on parent entry to protect
				 * it while we do work on it's chunk.
				 */
				(void) atomic_inc_int32_t(&entry->lru.refcnt);
			}

			/* Dequeue the chunk so it won't show up anymore */
			CHUNK_LRU_DQ_SAFE(lru, lq);
			chunk->chunk_lru.qid = LRU_ENTRY_NONE;

			/* Drop the lane lock, we can now safely clean up the
			 * chunk. We hold the content_lock on the parent of
			 * the chunk (even if the chunk belonged to the
			 * directory a new chunk is requested for).
			 */
			QUNLOCK(qlane);

#ifdef USE_LTTNG
				tracepoint(mdcache, mdc_lru_reap_chunk,
					   __func__, __LINE__,
					   entry, chunk);
#endif

			/* Clean the chunk out and indicate the directory is no
			 * longer completely populated.
			 */
			mdcache_clean_dirent_chunk(chunk);
			atomic_clear_uint32_t_bits(&entry->mde_flags,
						   MDCACHE_DIR_POPULATED);

			/* Clean out the fields not touched by the cleanup. */
			chunk->parent = NULL;
			chunk->prev_chunk = NULL;
			chunk->next_ck = 0;
			chunk->num_entries = 0;

			if (entry != parent) {
				/* And now we're done with the parent of the
				 * chunk if it wasn't the directory we are
				 * acquiring a new chunk for.
				 */
				PTHREAD_RWLOCK_unlock(&entry->content_lock);
				mdcache_put(entry);
			}
			return lru;
		}

		/* Couldn't get the content_lock, the parent is busy
		 * doing something with dirents... This chunk is not
		 * eligible for reaping. Try the next lane...
		 */
		QUNLOCK(qlane);
	}			/* foreach lane */

	/* ! reclaimable */
	return NULL;
}

/**
 * @brief Re-use or allocate a chunk
 *
 * This function repurposes a resident chunk in the LRU system if the system is
 * above the high-water mark, and allocates a new one otherwise.
 *
 * @note The caller must hold the content_lock of the parent for write.
 *
 * @param[in] parent  The parent directory we desire a chunk for
 *
 * @return reused or allocated chunk
 */
struct dir_chunk *mdcache_get_chunk(mdcache_entry_t *parent)
{
	mdcache_lru_t *lru = NULL;
	struct dir_chunk *chunk = NULL;

	if (lru_state.chunks_used >= lru_state.chunks_hiwat) {
		lru = lru_reap_chunk_impl(LRU_ENTRY_L2, parent);
		if (!lru)
			lru = lru_reap_chunk_impl(LRU_ENTRY_L1, parent);
	}

	if (lru) {
		/* we uniquely hold chunk, it has already been cleaned up.
		 * The dirents list is effectively properly initialized.
		 */
		chunk = container_of(lru, struct dir_chunk, chunk_lru);
		LogFullDebug(COMPONENT_CACHE_INODE_LRU,
			     "Recycling chunk at %p.", chunk);
	} else {
		/* alloc chunk (if fails, aborts) */
		chunk = gsh_calloc(1, sizeof(struct dir_chunk));
		glist_init(&chunk->dirents);
		(void) atomic_inc_int64_t(&lru_state.chunks_used);
	}

	/* Set the chunk's parent. */
	chunk->parent = parent;

	/* Chunk refcnt is not used (chunks are always protected by content_lock
	 * and outside of LRU operations are not found other than while holding
	 * the content lock).
	 */
	chunk->chunk_lru.refcnt = 0;
	chunk->chunk_lru.cf = 0;
	chunk->chunk_lru.lane = lru_lane_of(chunk);

	/* Enqueue into MRU of L2.
	 *
	 * NOTE: A newly allocated and filled chunk will be promoted to L1 LRU
	 *       when readdir_chunked starts passing entries up to the caller.
	 *       This gets us the expected positioning for a new chunk that is
	 *       utilized to form a readdir response.
	 *
	 *       The benefit of this mechanism comes when the FSAL supports
	 *       readahead. In that case, the chunks that are readahead will
	 *       be left in L2 MRU. This helps keep the chunks associated with
	 *       a particular FSAL readdir call including readahead from being
	 *       immediate candidates for reaping, thus keeping the readahead
	 *       from cannibalizing itself. Of course if the L2 queue is
	 *       empty due to activity, and the readahead is significant, it
	 *       is possible to cannibalize the chunks.
	 */
	lru_insert_chunk(chunk, &CHUNK_LRU[chunk->chunk_lru.lane].L2, LRU_MRU);

	return chunk;
}

/**
 * @brief Push a killed entry to the cleanup queue for out-of-line cleanup
 *
 * This function appends entry to the appropriate lane of the global cleanup
 * queue, and marks the entry.
 *
 * @param[in] entry  The entry to clean
 */
void
mdcache_lru_cleanup_push(mdcache_entry_t *entry)
{
	mdcache_lru_t *lru = &entry->lru;
	struct lru_q_lane *qlane = &LRU[lru->lane];

	QLOCK(qlane);

	if (!(lru->qid == LRU_ENTRY_CLEANUP)) {
		struct lru_q *q;

		/* out with the old queue */
		q = lru_queue_of(entry);
		LRU_DQ_SAFE(lru, q);

		/* in with the new */
		q = &qlane->cleanup;
		lru_insert(lru, q, LRU_LRU);
	}

	QUNLOCK(qlane);
}

/**
 * @brief Push an entry to the cleanup queue that may be unexported
 * for out-of-line cleanup
 *
 * This routine is used to try pushing a cache inode into the cleanup
 * queue. If the entry ends up with another LRU reference before this
 * is accomplished, then don't push it to cleanup.
 *
 * This will be used when unexporting an export. Any cache inode entry
 * that only belonged to that export is a candidate for cleanup.
 * However, it is possible the entry is still accessible via another
 * export, and an LRU reference might be gained before we can lock the
 * AVL tree. In that case, the entry must be left alone (thus
 * mdcache_kill_entry is NOT suitable for this purpose).
 *
 * @param[in] entry  The entry to clean
 */
void
mdcache_lru_cleanup_try_push(mdcache_entry_t *entry)
{
	mdcache_lru_t *lru = &entry->lru;
	struct lru_q_lane *qlane = &LRU[lru->lane];
	cih_latch_t latch;

	if (cih_latch_entry(&entry->fh_hk.key, &latch, CIH_GET_WLOCK,
			    __func__, __LINE__)) {
		uint32_t refcnt;

		QLOCK(qlane);

		refcnt = atomic_fetch_int32_t(&entry->lru.refcnt);
		/* there are two cases which permit reclaim,
		 * entry is:
		 * 1. reachable but unref'd (refcnt==2)
		 * 2. unreachable, being removed (plus refcnt==0)
		 *    for safety, take only the former
		 */
		if (LRU_ENTRY_RECLAIMABLE(entry, refcnt)) {
			/* it worked */
			struct lru_q *q = lru_queue_of(entry);

			LRU_DQ_SAFE(lru, q);
			entry->lru.qid = LRU_ENTRY_CLEANUP;
			atomic_set_uint32_t_bits(&entry->lru.flags,
						 LRU_CLEANUP);
			/* Note: we didn't take a ref here, so the only ref left
			 * is the one owned by mdcache_unexport().  When it
			 * unref's, that will free this object. */

			/* Now we can safely clean out the first_export_id to
			 * indicate this entry is unmapped.
			 */
			atomic_store_int32_t(&entry->first_export_id, -1);

			QUNLOCK(qlane);
			cih_remove_latched(entry, &latch, CIH_REMOVE_NONE);
		} else {
			QUNLOCK(qlane);
		}

		cih_hash_release(&latch);
	}
}

/**
 * @brief Function that executes in the lru thread to process one lane
 *
 * @param[in]     lane          The lane to process
 * @param[in,out] totalclosed   Track the number of file closes
 *
 * @returns the number of files worked on (workdone)
 *
 */

static inline size_t lru_run_lane(size_t lane, uint64_t *const totalclosed)
{
	struct lru_q *q;
	/* The amount of work done on this lane on this pass. */
	size_t workdone = 0;
	/* The entry being examined */
	mdcache_lru_t *lru = NULL;
	/* Number of entries closed in this run. */
	size_t closed = 0;
	fsal_status_t status;
	/* a cache entry */
	mdcache_entry_t *entry;
	/* Current queue lane */
	struct lru_q_lane *qlane = &LRU[lane];
	/* entry refcnt */
	uint32_t refcnt;
	bool not_support_ex;

	q = &qlane->L1;

	LogDebug(COMPONENT_CACHE_INODE_LRU,
		 "Reaping up to %d entries from lane %zd",
		 lru_state.per_lane_work, lane);

	/* ACTIVE */
	QLOCK(qlane);
	qlane->iter.active = true;

	/* While for_each_safe per se is NOT MT-safe, the iteration can be made
	 * so by the convention that any competing thread which would invalidate
	 * the iteration also adjusts glist and (in particular) glistn */
	glist_for_each_safe(qlane->iter.glist, qlane->iter.glistn, &q->q) {
		struct lru_q *q;
		struct root_op_context ctx;
		struct req_op_context *saved_ctx = op_ctx;
		int32_t export_id;
		struct gsh_export *export;

		/* check per-lane work */
		if (workdone >= lru_state.per_lane_work)
			goto next_lane;

		lru = glist_entry(qlane->iter.glist, mdcache_lru_t, q);
		refcnt = atomic_inc_int32_t(&lru->refcnt);

		/* get entry early */
		entry = container_of(lru, mdcache_entry_t, lru);

<<<<<<< HEAD
		/* check refcnt in range */
		if (unlikely(refcnt > 2)) {
			/* This unref is ok to be done without a valid op_ctx
			 * because we always map a new entry to an export before
			 * we could possibly release references in
			 * mdcache_new_entry.
			 */
			QUNLOCK(qlane);
			mdcache_lru_unref(entry);
			QLOCK(qlane);
			/* but count it */
			workdone++;
			/* qlane LOCKED, lru refcnt is restored */
			continue;
		}

		/* Move entry to MRU of L2 */
		q = &qlane->L1;
		LRU_DQ_SAFE(lru, q);
		lru->qid = LRU_ENTRY_L2;
		q = &qlane->L2;
		lru_insert(lru, q, LRU_MRU);

=======
>>>>>>> 646b97fc
		/* Get a reference to the first export and build an op context
		 * with it. By holding the QLANE lock while we get the export
		 * reference we assure that the entry doesn't get detached from
		 * the export before we get an export reference, which
		 * guarantees the export is good for the length of time we need
		 * it to perform sub_fsal operations.
		 */
		export_id = atomic_fetch_int32_t(&entry->first_export_id);

		if (export_id < 0) {
			/* This should never happen, since any entry that only
			 * had a sentinel reference must either have a mapped
			 * export or be in the LRU_ENTRY_CLEANUP queue and thus
			 * not eligible for lru_run_lane.
			 */
			LogFatal(COMPONENT_CACHE_INODE,
				 "No first_export for entry %p is unexpected.",
				 entry);
		}

		export = get_gsh_export(export_id);

		if (export == NULL) {
			/* This really should not happen, if an unexport is in
			 * progress, the export_id is now not removed until
			 * after mdcache has detached all entries from the
			 * export. An entry that is actually in the process of
			 * being detached has an LRU reference which prevents it
			 * from being processed by lru_run_lane, so there is no
			 * path to get here without the export still being
			 * valid.
			 */
			LogFatal(COMPONENT_CACHE_INODE,
				 "An entry (%p) having an unmappable export_id (%"
				 PRIi32") is unexpected",
				 entry, export_id);
		}

		init_root_op_context(&ctx, export, export->fsal_export, 0, 0,
				     UNKNOWN_REQUEST);

		/* check refcnt in range */
		if (unlikely(refcnt > 2)) {
			/* This unref is ok to be done without a valid op_ctx
			 * because we always map a new entry to an export before
			 * we could possibly release references in
			 * mdcache_new_entry.
			 */
			QUNLOCK(qlane);
			mdcache_lru_unref(entry);
			QLOCK(qlane);
			/* but count it */
			workdone++;
			/* qlane LOCKED, lru refcnt is restored */
			continue;
		}

		/* Move entry to MRU of L2 */
		q = &qlane->L1;
		LRU_DQ_SAFE(lru, q);
		lru->qid = LRU_ENTRY_L2;
		q = &qlane->L2;
		lru_insert(lru, q, LRU_MRU);
		++(q->size);

		/* Drop the lane lock while performing (slow) operations on
		 * entry */
		QUNLOCK(qlane);

		not_support_ex = !entry->obj_handle.fsal->m_ops.support_ex(
							&entry->obj_handle);

		if (not_support_ex) {
			/* Acquire the content lock first; we may need to look
			 * at fds and close it.
			 */
			PTHREAD_RWLOCK_wrlock(&entry->content_lock);
		}

		/* Make sure any FSAL global file descriptor is closed. */
		status = fsal_close(&entry->obj_handle);

		if (not_support_ex) {
			/* Release the content lock. */
			PTHREAD_RWLOCK_unlock(&entry->content_lock);
		}

		if (FSAL_IS_ERROR(status)) {
			LogCrit(COMPONENT_CACHE_INODE_LRU,
				"Error closing file in LRU thread.");
		} else {
			++(*totalclosed);
			++closed;
		}

		mdcache_lru_unref(entry);
		put_gsh_export(export);
		op_ctx = saved_ctx;
		QLOCK(qlane); /* QLOCKED */

		++workdone;
	} /* for_each_safe lru */

next_lane:
	qlane->iter.active = false; /* !ACTIVE */
	QUNLOCK(qlane);
	LogDebug(COMPONENT_CACHE_INODE_LRU,
		 "Actually processed %zd entries on lane %zd closing %zd descriptors",
		 workdone, lane, closed);

	return workdone;
}

/**
 * @brief Function that executes in the lru thread
 *
 * This function performs long-term reorganization, compaction, and
 * other operations that are not performed in-line with referencing
 * and dereferencing.
 *
 * This function is responsible for deferred cleanup of cache entries
 * killed in request or upcall (or most other) contexts.
 *
 * This function is responsible for cleaning the FD cache.  It works
 * by the following rules:
 *
 *  - If the number of open FDs is below the low water mark, do
 *    nothing.
 *
 *  - If the number of open FDs is between the low and high water
 *    mark, make one pass through the queues, and exit.  Each pass
 *    consists of taking an entry from L1, examining to see if it is a
 *    regular file not bearing state with an open FD, closing the open
 *    FD if it is, and then moving it to L2.  The advantage of the two
 *    level system is twofold: First, seldom used entries congregate
 *    in L2 and the promotion behaviour provides some scan
 *    resistance.  Second, once an entry is examined, it is moved to
 *    L2, so we won't examine the same cache entry repeatedly.
 *
 *  - If the number of open FDs is greater than the high water mark,
 *    we consider ourselves to be in extremis.  In this case we make a
 *    number of passes through the queue not to exceed the number of
 *    passes that would be required to process the number of entries
 *    equal to a biggest_window percent of the system specified
 *    maximum.
 *
 *  - If we are in extremis, and performing the maximum amount of work
 *    allowed has not moved the open FD count required_progress%
 *    toward the high water mark, increment lru_state.futility.  If
 *    lru_state.futility reaches futility_count, temporarily disable
 *    FD caching.
 *
 *  - Every time we wake through timeout, reset futility_count to 0.
 *
 *  - If we fall below the low water mark and FD caching has been
 *    temporarily disabled, re-enable it.
 *
 * This function uses the lock discipline for functions accessing LRU
 * entries through a queue partition.
 *
 * @param[in] ctx Fridge context
 */

static void
lru_run(struct fridgethr_context *ctx)
{
	/* Index */
	size_t lane = 0;
	/* True if we were explicitly awakened. */
	bool woke = ctx->woke;
	/* Finalized */
	uint32_t fdratepersec = 1, fds_avg, fddelta;
	float fdnorm, fdwait_ratio, fdmulti;
	time_t threadwait = fridgethr_getwait(ctx);
	/* True if we are taking extreme measures to reclaim FDs */
	bool extremis = false;
	/* Total work done in all passes so far.  If this exceeds the
	 * window, stop.
	 */
	size_t totalwork = 0;
	uint64_t totalclosed = 0;
	/* The current count (after reaping) of open FDs */
	size_t currentopen = 0;
	time_t new_thread_wait;

	SetNameFunction("cache_lru");

	fds_avg = (lru_state.fds_hiwat - lru_state.fds_lowat) / 2;

	if (mdcache_param.use_fd_cache)
		extremis = (atomic_fetch_size_t(&open_fd_count) >
			    lru_state.fds_hiwat);

	LogFullDebug(COMPONENT_CACHE_INODE_LRU, "LRU awakes.");

	if (!woke) {
		/* If we make it all the way through a timed sleep
		   without being woken, we assume we aren't racing
		   against the impossible. */
		lru_state.futility = 0;
	}

	LogFullDebug(COMPONENT_CACHE_INODE_LRU, "lru entries: %" PRIu64,
		     lru_state.entries_used);

	/* Reap file descriptors.  This is a preliminary example of the
	   L2 functionality rather than something we expect to be
	   permanent.  (It will have to adapt heavily to the new FSAL
	   API, for example.) */

	currentopen = atomic_fetch_size_t(&open_fd_count);
	if ((currentopen < lru_state.fds_lowat)
	    && mdcache_param.use_fd_cache) {
		LogDebug(COMPONENT_CACHE_INODE_LRU,
			 "FD count is %zd and low water mark is %d: not reaping.",
			 atomic_fetch_size_t(&open_fd_count),
			 lru_state.fds_lowat);
		if (mdcache_param.use_fd_cache
		    && !lru_state.caching_fds) {
			lru_state.caching_fds = true;
			LogEvent(COMPONENT_CACHE_INODE_LRU,
				 "Re-enabling FD cache.");
		}
	} else {
		/* The count of open file descriptors before this run
		   of the reaper. */
		size_t formeropen = atomic_fetch_size_t(&open_fd_count);
		/* Work done in the most recent pass of all queues.  if
		   value is less than the work to do in a single queue,
		   don't spin through more passes. */
		size_t workpass = 0;
		time_t curr_time = time(NULL);

		fdratepersec = (curr_time <= lru_state.prev_time)
			? 1 : (formeropen - lru_state.prev_fd_count) /
					(curr_time - lru_state.prev_time);

		LogFullDebug(COMPONENT_CACHE_INODE_LRU,
			     "fdrate:%u fdcount:%zd slept for %" PRIu64 " sec",
			     fdratepersec, formeropen,
			     ((uint64_t) (curr_time - lru_state.prev_time)));

		if (extremis) {
			LogDebug(COMPONENT_CACHE_INODE_LRU,
				 "Open FDs over high water mark, reapring aggressively.");
		}

		/* Total fds closed between all lanes and all current runs. */
		do {
			workpass = 0;
			for (lane = 0; lane < LRU_N_Q_LANES; ++lane) {
				LogDebug(COMPONENT_CACHE_INODE_LRU,
					 "Reaping up to %d entries from lane %zd",
					 lru_state.per_lane_work, lane);

				LogFullDebug(COMPONENT_CACHE_INODE_LRU,
					     "formeropen=%zd totalwork=%zd workpass=%zd totalclosed:%"
					     PRIu64, formeropen, totalwork,
					     workpass, totalclosed);

				workpass += lru_run_lane(lane, &totalclosed);
			}
			totalwork += workpass;
		} while (extremis && (workpass >= lru_state.per_lane_work)
			 && (totalwork < lru_state.biggest_window));

		currentopen = atomic_fetch_size_t(&open_fd_count);
		if (extremis
		    && ((currentopen > formeropen)
			|| (formeropen - currentopen <
			    (((formeropen -
			       lru_state.fds_hiwat) *
			      mdcache_param.required_progress) /
			     100)))) {
			if (++lru_state.futility >
			    mdcache_param.futility_count) {
				LogCrit(COMPONENT_CACHE_INODE_LRU,
					"Futility count exceeded.  The LRU thread is unable to make progress in reclaiming FDs.  Disabling FD cache.");
				lru_state.caching_fds = false;
			}
		}
	}

	/* The following calculation will progressively garbage collect
	 * more frequently as these two factors increase:
	 * 1. current number of open file descriptors
	 * 2. rate at which file descriptors are being used.
	 *
	 * When there is little activity, this thread will sleep at the
	 * "LRU_Run_Interval" from the config.
	 *
	 * When there is a lot of activity, the thread will sleep for a
	 * much shorter time.
	 */
	lru_state.prev_fd_count = currentopen;
	lru_state.prev_time = time(NULL);

	fdnorm = (fdratepersec + fds_avg) / fds_avg;
	fddelta = (currentopen > lru_state.fds_lowat)
			? (currentopen - lru_state.fds_lowat) : 0;
	fdmulti = (fddelta * 10) / fds_avg;
	fdmulti = fdmulti ? fdmulti : 1;
	fdwait_ratio = lru_state.fds_hiwat /
			((lru_state.fds_hiwat + fdmulti * fddelta) * fdnorm);

	new_thread_wait = threadwait * fdwait_ratio;

	if (new_thread_wait < mdcache_param.lru_run_interval / 10)
		new_thread_wait = mdcache_param.lru_run_interval / 10;

	fridgethr_setwait(ctx, new_thread_wait);

	LogDebug(COMPONENT_CACHE_INODE_LRU,
		 "After work, open_fd_count:%zd  count:%" PRIu64
		 " fdrate:%u threadwait=%" PRIu64,
		 atomic_fetch_size_t(&open_fd_count),
		 lru_state.entries_used, fdratepersec,
		 ((uint64_t) threadwait));
	LogFullDebug(COMPONENT_CACHE_INODE_LRU,
		     "currentopen=%zd futility=%d totalwork=%zd biggest_window=%d extremis=%d lanes=%d fds_lowat=%d ",
		     currentopen, lru_state.futility, totalwork,
		     lru_state.biggest_window, extremis, LRU_N_Q_LANES,
		     lru_state.fds_lowat);
}

/**
 * @brief Function that executes in the lru thread to process one lane
 *
 * This function really just demotes chunks from L1 to L2, so very simple.
 *
 * @param[in]     lane          The lane to process
 *
 * @returns the number of chunks worked on (workdone)
 *
 */

static inline size_t chunk_lru_run_lane(size_t lane)
{
	struct lru_q *q;
	/* The amount of work done on this lane on this pass. */
	size_t workdone = 0;
	/* The lru object being examined */
	mdcache_lru_t *lru = NULL;
	/* Current queue lane */
	struct lru_q_lane *qlane = &CHUNK_LRU[lane];

	q = &qlane->L1;

	LogFullDebug(COMPONENT_CACHE_INODE_LRU,
		 "Reaping up to %d chunks from lane %zd",
		 lru_state.per_lane_work, lane);

	/* ACTIVE */
	QLOCK(qlane);
	qlane->iter.active = true;

	/* While for_each_safe per se is NOT MT-safe, the iteration can be made
	 * so by the convention that any competing thread which would invalidate
	 * the iteration also adjusts glist and (in particular) glistn */
	glist_for_each_safe(qlane->iter.glist, qlane->iter.glistn, &q->q) {
		struct lru_q *q;

		/* check per-lane work */
		if (workdone >= lru_state.per_lane_work)
			goto next_lane;

		lru = glist_entry(qlane->iter.glist, mdcache_lru_t, q);

		/* Move lru object to MRU of L2 */
		q = &qlane->L1;
		LRU_DQ_SAFE(lru, q);
		lru->qid = LRU_ENTRY_L2;
		q = &qlane->L2;
		lru_insert(lru, q, LRU_MRU);

		++workdone;
	} /* for_each_safe lru */

next_lane:
	qlane->iter.active = false; /* !ACTIVE */
	QUNLOCK(qlane);
	LogFullDebug(COMPONENT_CACHE_INODE_LRU,
		 "Actually processed %zd chunks on lane %zd",
		 workdone, lane);

	return workdone;
}

/**
 * @brief Function that executes in the lru thread
 *
 * This function reorganizes the L1 and L2 queues, demoting least recently
 * used L1 chunks to L2.
 *
 * This function uses the lock discipline for functions accessing LRU
 * entries through a queue partition.
 *
 * @param[in] ctx Fridge context
 */

static void chunk_lru_run(struct fridgethr_context *ctx)
{
	/* Index */
	size_t lane;
	/* A ratio computed to adjust wait time based on how close to high
	 * water mark for number of chunks we are.
	 */
	float wait_ratio;
	/* The computed wait time. */
	time_t new_thread_wait;
	/* Total work done (number of chunks demoted) across all lanes. */
	size_t totalwork = 0;

	SetNameFunction("chunk_lru");

	LogFullDebug(COMPONENT_CACHE_INODE_LRU,
		     "LRU awakes, lru chunks used: %" PRIu64,
		     lru_state.chunks_used);

	/* Total chunks demoted to L2 between all lanes and all current runs. */
	for (lane = 0; lane < LRU_N_Q_LANES; ++lane) {
		LogFullDebug(COMPONENT_CACHE_INODE_LRU,
			 "Reaping up to %d chunks from lane %zd totalwork=%zd",
			 lru_state.per_lane_work, lane, totalwork);

		totalwork += chunk_lru_run_lane(lane);
	}

	/* Run more frequently the closer to max number of chunks we are. */
	wait_ratio = 1.0 - (lru_state.chunks_used / lru_state.chunks_hiwat);

	new_thread_wait = mdcache_param.lru_run_interval * wait_ratio;

	if (new_thread_wait < mdcache_param.lru_run_interval / 10)
		new_thread_wait = mdcache_param.lru_run_interval / 10;

	fridgethr_setwait(ctx, new_thread_wait);

	LogDebug(COMPONENT_CACHE_INODE_LRU,
		 "After work, threadwait=%" PRIu64 " totalwork=%zd",
		 ((uint64_t) new_thread_wait), totalwork);
}

void init_fds_limit(void)
{
	int code = 0;
	/* Rlimit for open file descriptors */
	struct rlimit rlim = {
		.rlim_cur = RLIM_INFINITY,
		.rlim_max = RLIM_INFINITY
	};

	/* Find out the system-imposed file descriptor limit */
	if (getrlimit(RLIMIT_NOFILE, &rlim) != 0) {
		code = errno;
		LogCrit(COMPONENT_CACHE_INODE_LRU,
			"Call to getrlimit failed with error %d. This should not happen.  Assigning default of %d.",
			code, FD_FALLBACK_LIMIT);
		lru_state.fds_system_imposed = FD_FALLBACK_LIMIT;
	} else {
		if (rlim.rlim_cur < rlim.rlim_max) {
			/* Save the old soft value so we can fall back to it
			   if setrlimit fails. */
			rlim_t old_soft = rlim.rlim_cur;

			LogInfo(COMPONENT_CACHE_INODE_LRU,
				"Attempting to increase soft limit from %"
				PRIu64 " to hard limit of %" PRIu64,
				(uint64_t) rlim.rlim_cur,
				(uint64_t) rlim.rlim_max);
			rlim.rlim_cur = rlim.rlim_max;
			if (setrlimit(RLIMIT_NOFILE, &rlim) < 0) {
				code = errno;
				LogWarn(COMPONENT_CACHE_INODE_LRU,
					"Attempt to raise soft FD limit to hard FD limit failed with error %d.  Sticking to soft limit.",
					code);
				rlim.rlim_cur = old_soft;
			}
		}
		if (rlim.rlim_cur == RLIM_INFINITY) {
			FILE *nr_open;

			nr_open = fopen("/proc/sys/fs/nr_open", "r");
			if (nr_open == NULL) {
				code = errno;
				LogWarn(COMPONENT_CACHE_INODE_LRU,
					"Attempt to open /proc/sys/fs/nr_open failed (%d)",
					code);
				goto err_open;
			}
			code = fscanf(nr_open, "%" SCNu32 "\n",
				      &lru_state.fds_system_imposed);
			if (code != 1) {
				code = errno;
				LogMajor(COMPONENT_CACHE_INODE_LRU,
					 "The rlimit on open file descriptors is infinite and the attempt to find the system maximum failed with error %d.",
					 code);
				LogMajor(COMPONENT_CACHE_INODE_LRU,
					 "Assigning the default fallback of %d which is almost certainly too small.",
					 FD_FALLBACK_LIMIT);
				LogMajor(COMPONENT_CACHE_INODE_LRU,
					 "If you are on a Linux system, this should never happen.");
				LogMajor(COMPONENT_CACHE_INODE_LRU,
					 "If you are running some other system, please set an rlimit on file descriptors (for example, with ulimit) for this process and consider editing "
					 __FILE__
					 "to add support for finding your system's maximum.");
				lru_state.fds_system_imposed =
				    FD_FALLBACK_LIMIT;
			}
			fclose(nr_open);
err_open:
			;
		} else {
			lru_state.fds_system_imposed = rlim.rlim_cur;
		}
		LogInfo(COMPONENT_CACHE_INODE_LRU,
			"Setting the system-imposed limit on FDs to %d.",
			lru_state.fds_system_imposed);
	}

	lru_state.fds_hard_limit =
	    (mdcache_param.fd_limit_percent *
	     lru_state.fds_system_imposed) / 100;
	lru_state.fds_hiwat =
	    (mdcache_param.fd_hwmark_percent *
	     lru_state.fds_system_imposed) / 100;
	lru_state.fds_lowat =
	    (mdcache_param.fd_lwmark_percent *
	     lru_state.fds_system_imposed) / 100;
	lru_state.futility = 0;

	if (mdcache_param.reaper_work) {
		/* Backwards compatibility */
		lru_state.per_lane_work = (mdcache_param.reaper_work +
					   LRU_N_Q_LANES - 1) / LRU_N_Q_LANES;
	} else {
		/* New parameter */
		lru_state.per_lane_work = mdcache_param.reaper_work_per_lane;
	}

	lru_state.biggest_window =
	    (mdcache_param.biggest_window *
	     lru_state.fds_system_imposed) / 100;
}

/* Public functions */

/**
 * Initialize subsystem
 */
fsal_status_t
mdcache_lru_pkginit(void)
{
	/* Return code from system calls */
	int code = 0;
	struct fridgethr_params frp;

	memset(&frp, 0, sizeof(struct fridgethr_params));
	frp.thr_max = 2;
	frp.thr_min = 2;
	frp.thread_delay = mdcache_param.lru_run_interval;
	frp.flavor = fridgethr_flavor_looper;

	atomic_store_size_t(&open_fd_count, 0);
	lru_state.prev_fd_count = 0;
	lru_state.caching_fds = mdcache_param.use_fd_cache;
	init_fds_limit();

	/* Set high and low watermark for cache entries.  XXX This seems a
	   bit fishy, so come back and revisit this. */
	lru_state.entries_hiwat = mdcache_param.entries_hwmark;
	lru_state.entries_used = 0;

	/* Set high and low watermark for chunks.  XXX This seems a
	   bit fishy, so come back and revisit this. */
	lru_state.chunks_hiwat = mdcache_param.chunks_hwmark;
	lru_state.chunks_used = 0;


	/* init queue complex */
	lru_init_queues();

	/* spawn LRU background thread */
	code = fridgethr_init(&lru_fridge, "LRU_fridge", &frp);
	if (code != 0) {
		LogMajor(COMPONENT_CACHE_INODE_LRU,
			 "Unable to initialize LRU fridge, error code %d.",
			 code);
		return fsalstat(posix2fsal_error(code), code);
	}

	code = fridgethr_submit(lru_fridge, lru_run, NULL);
	if (code != 0) {
		LogMajor(COMPONENT_CACHE_INODE_LRU,
			 "Unable to start Entry LRU thread, error code %d.",
			 code);
		return fsalstat(posix2fsal_error(code), code);
	}

	code = fridgethr_submit(lru_fridge, chunk_lru_run, NULL);
	if (code != 0) {
		LogMajor(COMPONENT_CACHE_INODE_LRU,
			 "Unable to start Chunk LRU thread, error code %d.",
			 code);
		return fsalstat(posix2fsal_error(code), code);
	}

	return fsalstat(ERR_FSAL_NO_ERROR, 0);
}

/**
 * Shutdown subsystem
 *
 * @return 0 on success, POSIX errors on failure.
 */
fsal_status_t
mdcache_lru_pkgshutdown(void)
{
	int rc = fridgethr_sync_command(lru_fridge,
					fridgethr_comm_stop,
					120);

	if (rc == ETIMEDOUT) {
		LogMajor(COMPONENT_CACHE_INODE_LRU,
			 "Shutdown timed out, cancelling threads.");
		fridgethr_cancel(lru_fridge);
	} else if (rc != 0) {
		LogMajor(COMPONENT_CACHE_INODE_LRU,
			 "Failed shutting down LRU thread: %d", rc);
	}
	return fsalstat(posix2fsal_error(rc), rc);
}

static inline void init_rw_locks(mdcache_entry_t *entry)
{
	/* Initialize the entry locks */
	PTHREAD_RWLOCK_init(&entry->attr_lock, NULL);
	PTHREAD_RWLOCK_init(&entry->content_lock, NULL);
}

mdcache_entry_t *alloc_cache_entry(void)
{
	mdcache_entry_t *nentry;

	nentry = pool_alloc(mdcache_entry_pool);

	/* Initialize the entry locks */
	init_rw_locks(nentry);

	(void) atomic_inc_int64_t(&lru_state.entries_used);

	return nentry;
}

/**
 * @brief Re-use or allocate an entry
 *
 * This function repurposes a resident entry in the LRU system if the system is
 * above the high-water mark, and allocates a new one otherwise.  On success,
 * this function always returns an entry with two references (one for the
 * sentinel, one to allow the caller's use.)
 *
 * The caller MUST call mdcache_lru_insert when the entry is sufficiently
 * constructed.
 *
 * @return a usable entry or NULL if unexport is in progress.
 */
mdcache_entry_t *mdcache_lru_get(void)
{
	mdcache_lru_t *lru;
	mdcache_entry_t *nentry = NULL;

	lru = lru_try_reap_entry();
	if (lru) {
		/* we uniquely hold entry */
		nentry = container_of(lru, mdcache_entry_t, lru);
		LogFullDebug(COMPONENT_CACHE_INODE_LRU,
			     "Recycling entry at %p.", nentry);
		mdcache_lru_clean(nentry);
		memset(&nentry->attrs, 0, sizeof(nentry->attrs));
		init_rw_locks(nentry);
	} else {
		/* alloc entry (if fails, aborts) */
		nentry = alloc_cache_entry();
	}

	/* Since the entry isn't in a queue, nobody can bump refcnt. */
	nentry->lru.refcnt = 2;
	nentry->lru.cf = 0;
	nentry->lru.lane = lru_lane_of(nentry);

#ifdef USE_LTTNG
	tracepoint(mdcache, mdc_lru_get,
		   __func__, __LINE__, nentry, nentry->lru.refcnt);
#endif

	return nentry;
}

/**
 * @brief Insert a new entry into the LRU.
 *
 * Entry is inserted into LRU of L1 queue.
 *
 * @param [in] ntry  Entry to insert.
 */
void mdcache_lru_insert(mdcache_entry_t *entry)
{
	/* Enqueue. */
	lru_insert_entry(entry, &LRU[entry->lru.lane].L1, LRU_LRU);
}

/**
 * @brief Get a reference
 *
 * This function acquires a reference on the given cache entry.
 *
 * @param[in] entry  The entry on which to get a reference
 * @param[in] flags  One of LRU_REQ_INITIAL, or LRU_FLAG_NONE
 *
 * A flags value of LRU_REQ_INITIAL indicates an initial
 * reference.  A non-initial reference is an "extra" reference in some call
 * path, hence does not influence LRU, and is lockless.
 *
 * A flags value of LRU_REQ_INITIAL indicates an ordinary initial reference,
 * and strongly influences LRU.  Essentially, the first ref during a callpath
 * should take an LRU_REQ_INITIAL ref, and all subsequent callpaths should take
 * LRU_FLAG_NONE refs.
 *
 * @return FSAL status
 */
fsal_status_t
_mdcache_lru_ref(mdcache_entry_t *entry, uint32_t flags, const char *func,
		 int line)
{
	mdcache_lru_t *lru = &entry->lru;
	struct lru_q_lane *qlane = &LRU[lru->lane];
	struct lru_q *q;
#ifdef USE_LTTNG
	int32_t refcnt =
#endif
		atomic_inc_int32_t(&entry->lru.refcnt);

#ifdef USE_LTTNG
	tracepoint(mdcache, mdc_lru_ref,
		   func, line, entry, refcnt);
#endif

	/* adjust LRU on initial refs */
	if (flags & LRU_REQ_INITIAL) {

		/* do it less */
		if ((atomic_inc_int32_t(&entry->lru.cf) % 3) != 0)
			goto out;

		QLOCK(qlane);

		switch (lru->qid) {
		case LRU_ENTRY_L1:
			q = lru_queue_of(entry);
			/* advance entry to MRU (of L1) */
			LRU_DQ_SAFE(lru, q);
			lru_insert(lru, q, LRU_MRU);
			break;
		case LRU_ENTRY_L2:
			q = lru_queue_of(entry);
			/* move entry to LRU of L1 */
			glist_del(&lru->q);	/* skip L1 fixups */
			--(q->size);
			q = &qlane->L1;
			lru_insert(lru, q, LRU_LRU);
			break;
		default:
			/* do nothing */
			break;
		}		/* switch qid */
		QUNLOCK(qlane);
	}			/* initial ref */
 out:
	return fsalstat(ERR_FSAL_NO_ERROR, 0);
}

/**
 * @brief Relinquish a reference
 *
 * This function relinquishes a reference on the given cache entry.
 * It follows the disposal/recycling lock discipline given at the
 * beginning of the file.
 *
 * The supplied entry is always either unlocked or destroyed by the
 * time this function returns.
 *
 * @param[in] entry  The entry on which to release a reference
 * @param[in] flags  Currently significant are and LRU_FLAG_LOCKED
 *                   (indicating that the caller holds the LRU mutex
 *                   lock for this entry.)
 * @return true if entry freed, false otherwise
 */
bool
_mdcache_lru_unref(mdcache_entry_t *entry, uint32_t flags, const char *func,
		   int line)
{
	int32_t refcnt;
	bool do_cleanup = false;
	uint32_t lane = entry->lru.lane;
	struct lru_q_lane *qlane = &LRU[lane];
	bool other_lock_held = entry->fsobj.hdl.no_cleanup;
	bool freed = false;

	if (!other_lock_held) {
		QLOCK(qlane);
		if (((entry->lru.flags & LRU_CLEANED) == 0) &&
		    (entry->lru.qid == LRU_ENTRY_CLEANUP)) {
			do_cleanup = true;
			atomic_set_uint32_t_bits(&entry->lru.flags,
						 LRU_CLEANED);
		}
		QUNLOCK(qlane);

		if (do_cleanup) {
			LogDebug(COMPONENT_CACHE_INODE,
				 "LRU_ENTRY_CLEANUP of entry %p",
				 entry);
			state_wipe_file(&entry->obj_handle);
		}
	}

	refcnt = atomic_dec_int32_t(&entry->lru.refcnt);

#ifdef USE_LTTNG
	tracepoint(mdcache, mdc_lru_unref,
		   func, line, entry, refcnt);
#endif

	if (unlikely(refcnt == 0)) {

		struct lru_q *q;

		/* we MUST recheck that refcount is still 0 */
		QLOCK(qlane);
		refcnt = atomic_fetch_int32_t(&entry->lru.refcnt);

		if (unlikely(refcnt > 0)) {
			QUNLOCK(qlane);
			goto out;
		}

		/* Really zero.  Remove entry and mark it as dead. */
		q = lru_queue_of(entry);
		if (q) {
			/* as of now, entries leaving the cleanup queue
			 * are LRU_ENTRY_NONE */
			LRU_DQ_SAFE(&entry->lru, q);
		}

		QUNLOCK(qlane);

		mdcache_lru_clean(entry);
		pool_free(mdcache_entry_pool, entry);
		freed = true;

		(void) atomic_dec_int64_t(&lru_state.entries_used);
	}			/* refcnt == 0 */
 out:
	return freed;
}

/**
 * @brief Remove a chunk from LRU, clean it, and free it.
 *
 * @param[in] chunk  The chunk to be removed from LRU
 */
void lru_remove_chunk(struct dir_chunk *chunk)
{
	uint32_t lane = chunk->chunk_lru.lane;
	struct lru_q_lane *qlane = &CHUNK_LRU[lane];
	struct lru_q *lq;

	QLOCK(qlane);

	/* Remove chunk and mark it as dead. */
	lq = chunk_lru_queue_of(chunk);

	if (lq) {
		/* dequeue the chunk */
		CHUNK_LRU_DQ_SAFE(&chunk->chunk_lru, lq);
	}

	QUNLOCK(qlane);

	(void) atomic_dec_int64_t(&lru_state.chunks_used);

	/* Then do the actual cleaning work. */
	mdcache_clean_dirent_chunk(chunk);

	/* And now we can free the chunk. */
	gsh_free(chunk);
}

/**
 * @brief Indicate that a chunk is being used, bump it up in the LRU
 *
 */
void lru_bump_chunk(struct dir_chunk *chunk)
{
	mdcache_lru_t *lru = &chunk->chunk_lru;
	struct lru_q_lane *qlane = &CHUNK_LRU[lru->lane];
	struct lru_q *q = chunk_lru_queue_of(chunk);

	QLOCK(qlane);

	switch (lru->qid) {
	case LRU_ENTRY_L1:
		/* advance chunk to MRU (of L1) */
		LRU_DQ_SAFE(lru, q);
		lru_insert(lru, q, LRU_MRU);
		break;
	case LRU_ENTRY_L2:
		/* move chunk to LRU of L1 */
		glist_del(&lru->q);	/* skip L1 fixups */
		--(q->size);
		q = &qlane->L1;
		lru_insert(lru, q, LRU_LRU);
		break;
	default:
		/* do nothing */
		break;
	}

	QUNLOCK(qlane);
}

/**
 *
 * @brief Wake the LRU thread to free FDs.
 *
 * This function wakes the LRU reaper thread to free FDs and should be
 * called when we are over the high water mark.
 */

void
lru_wake_thread(void)
{
	fridgethr_wake(lru_fridge);
}

/** @} */<|MERGE_RESOLUTION|>--- conflicted
+++ resolved
@@ -1068,32 +1068,6 @@
 		/* get entry early */
 		entry = container_of(lru, mdcache_entry_t, lru);
 
-<<<<<<< HEAD
-		/* check refcnt in range */
-		if (unlikely(refcnt > 2)) {
-			/* This unref is ok to be done without a valid op_ctx
-			 * because we always map a new entry to an export before
-			 * we could possibly release references in
-			 * mdcache_new_entry.
-			 */
-			QUNLOCK(qlane);
-			mdcache_lru_unref(entry);
-			QLOCK(qlane);
-			/* but count it */
-			workdone++;
-			/* qlane LOCKED, lru refcnt is restored */
-			continue;
-		}
-
-		/* Move entry to MRU of L2 */
-		q = &qlane->L1;
-		LRU_DQ_SAFE(lru, q);
-		lru->qid = LRU_ENTRY_L2;
-		q = &qlane->L2;
-		lru_insert(lru, q, LRU_MRU);
-
-=======
->>>>>>> 646b97fc
 		/* Get a reference to the first export and build an op context
 		 * with it. By holding the QLANE lock while we get the export
 		 * reference we assure that the entry doesn't get detached from
@@ -1144,11 +1118,7 @@
 			 */
 			QUNLOCK(qlane);
 			mdcache_lru_unref(entry);
-			QLOCK(qlane);
-			/* but count it */
-			workdone++;
-			/* qlane LOCKED, lru refcnt is restored */
-			continue;
+			goto next_lru;
 		}
 
 		/* Move entry to MRU of L2 */
@@ -1190,6 +1160,7 @@
 		}
 
 		mdcache_lru_unref(entry);
+next_lru:
 		put_gsh_export(export);
 		op_ctx = saved_ctx;
 		QLOCK(qlane); /* QLOCKED */
